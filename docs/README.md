--- conflicted
+++ resolved
@@ -1887,7 +1887,7 @@
 |<strong>Response Code</strong> |`202 Accepted` On success, `201 Created`|
 |<strong>Authentication</strong> |Yes|
 
-**Usage information**
+**Usage**
 
 Perform HTTP POST on the mentioned URI with a request body specifying a connection method to use for adding the plugin. To know about connection methods, see [Connection methods](#connection-methods).
 				
@@ -2040,7 +2040,7 @@
 |<strong>Response Code</strong> |On success, `202 Accepted` On successful completion of the task, `201 Created` <br> |
 |<strong>Authentication</strong> |Yes|
 
-**Usage information**
+**Usage**
 
 Perform HTTP POST on the mentioned URI with a request body specifying a connection method to use for adding the BMC. To know about connection methods, see [Connection methods](#connection-methods).
 				
@@ -2339,7 +2339,7 @@
 |<strong>Response code</strong> |On success, `202 Accepted`<br> On successful completion of the task, `200 OK`|
 |<strong>Authentication</strong> |Yes|
 
-**Usage information**
+**Usage**
 
 To know the progress of this action, perform HTTP `GET` on the [task monitor](#viewing-a-task-monitor) returned in the response header \(until the task is complete\).
 
@@ -2498,7 +2498,7 @@
 |<strong>Response code</strong> |`202 Accepted` On successful completion, `200 OK` <br> |
 |<strong>Authentication</strong> |Yes|
 
-**Usage information**
+**Usage**
 
 To know the progress of this action, perform HTTP `GET` on the [task monitor](#viewing-a-task-monitor) returned in the response header \(until the task is complete\).
 
@@ -2644,7 +2644,7 @@
 |<strong>Response Code</strong> |`202 Accepted` On successful completion, `204 No Content` <br> |
 |<strong>Authentication</strong> |Yes|
 
-**Usage information**
+**Usage**
 
 To know the progress of this action, perform `GET` on the [task monitor](#viewing-a-task-monitor) returned in the response header \(until the task is complete\).
 
@@ -2978,7 +2978,7 @@
 |<strong>Response Code</strong> |`202 Accepted` On successful completion, `200 OK` <br> |
 |<strong>Authentication</strong> |Yes|
 
-**Usage information**
+**Usage**
 
 To know the progress of this action, perform HTTP `GET` on the [task monitor](#viewing-a-task-monitor) returned in the response header \(until the task is complete\).
 
@@ -3113,7 +3113,7 @@
 |<strong>Response Code</strong> |`202 Accepted` On successful completion, `200 OK` <br> |
 |<strong>Authentication</strong> |Yes|
 
-**Usage information**
+**Usage**
 
 To know the progress of this action, perform HTTP `GET` on the [task monitor](#viewing-a-task-monitor) returned in the response header \(until the task is complete\).
 
@@ -3277,119 +3277,7 @@
 }
 ```
 
-## Connection methods
-
-###  Viewing a collection of connection methods
-
-
-|||
-|--------|---------|
-|**Method**| `GET` |
-|**URI** |`/redfish/v1/AggregationService/ConnectionMethods` |
-|**Description** |This operation lists all connection methods associated with the Redfish aggregation service.|
-|**Returns** |A list of links to all the available connection method resources.|
-|**Response Code** |On success, `200 Ok` |
-|**Authentication** |Yes|
-
-
-
->**curl command** 
-
-```
-curl -i GET \
-   -H 'Authorization:Basic {base64_encoded_string_of_[username:password]}' \
- 'https://{odim_host}:{port}/redfish/v1/AggregationService/ConnectionMethods'
-
-
-```
-
->**Sample response body**
-
-```
-{
-   ​   "@odata.type":"#ConnectionMethodCollection.ConnectionMethodCollection",
-   ​   "@odata.id":"/redfish/v1/AggregationService/ConnectionMethods",
-   ​   "@odata.context":"/redfish/v1/$metadata#ConnectionMethodCollection.ConnectionMethodCollection",
-   ​   "Name":"Connection Methods",
-   ​   "Members@odata.count":3,
-   ​   "Members":[
-      ​      {
-         ​         "@odata.id":"/redfish/v1/AggregationService/ConnectionMethods/c27575d2-052d-4ce9-8be1-978cab002a0f"         ​
-      },
-      ​      {
-         ​         "@odata.id":"/redfish/v1/AggregationService/ConnectionMethods/aa166b6b-a367-40ba-ac2e-402f9a0c818f"         ​
-      },
-      ​      {
-         ​         "@odata.id":"/redfish/v1/AggregationService/ConnectionMethods/7cb9fc3b-8b75-45da-8aad-5ff595968b71"         ​
-      }      ​
-   ]   ​
-}
-```
-
-### Viewing a connection method
-
-|||
-|--------|---------|
-|**Method** | `GET` |
-|**URI** |`/redfish/v1/AggregationService/ConnectionMethods/ {connectionmethodsId}` |
-|**Description** |This operation retrieves information about a specific connection method.|
-|**Returns** |JSON schema representing this connection method.|
-|**Response Code** |On success, `200 Ok` |
-|**Authentication**|Yes|
-
->**curl command**
-
-```
-curl -i GET \
-   -H 'Authorization:Basic {base64_encoded_string_of_[username:password]}' \
- 'https://{odim_host}:{port}/redfish/v1/AggregationService/ConnectionMethods/{connectionmethodsId}'
-
-
-```
-
->**Sample response body**
-
-```
-{
-   ​   "@odata.type":"#ConnectionMethod.v1_0_0.ConnectionMethod",
-   ​   "@odata.id":"/redfish/v1/AggregationService/ConnectionMethods/c27575d2-052d-4ce9-8be1-978cab002a0f",
-   ​   "@odata.context":"/redfish/v1/$metadata#ConnectionMethod.v1_0_0.ConnectionMethod",
-   ​   "Id":"c27575d2-052d-4ce9-8be1-978cab002a0f",
-   ​   "Name":"Connection Method",
-   ​   "ConnectionMethodType":"Redfish",
-   ​   "ConnectionMethodVariant":"Compute:BasicAuth:GRF:1.0.0",
-   ​   "Links":{
-      ​      "AggregationSources":[
-         {
-            "@odata.id":"/redfish/v1/AggregationService/AggregationSources/839c212d-9ab2-4868-8767-1bdcc0ce862c"
-         },
-         {
-            "@odata.id":"/redfish/v1/AggregationService/AggregationSources/3536bb46-a023-4e3a-ac1a-7528cc18b660"
-         }
-      ]      ​
-   }   ​
-}​
-```
-
->**Connection method properties**
-
-|Parameter|Type|Description|
-|---------|----|-----------|
-|ConnectionMethodType|String| The type of this connection method.<br> For possible property values, see "Connection method types" table.<br> |
-|ConnectionMethodVariant|String|The variant of connection method.|
-|Links \{|Object|Links to other resources that are related to this connection method.|
-| AggregationSources \[ \{<br> @odata.id<br> \} \]<br> |Array|An array of links to the `AggregationSources` resources that use this connection method.|
-
- >**Connection method types**
-
-|String|Description|
-|------|-----------|
-| IPMI15<br> | IPMI 1.5 connection method.<br> |
-| IPMI20<br> | IPMI 2.0 connection method.<br> |
-| NETCONF<br> | Network Configuration Protocol.<br> |
-| OEM<br> | OEM connection method.<br> |
-| Redfish<br> | Redfish connection method.<br> |
-| SNMP<br> | Simple Network Management Protocol.<br> |
+
 
 
 
@@ -3435,11 +3323,8 @@
 |/redfish/v1/Chassis/\{chassisId\}|GET|`Login` |
 |/redfish/v1/Chassis/\{chassisId\}/Thermal|GET|`Login` |
 |/redfish/v1/Chassis/\{chassisId\}/NetworkAdapters|GET|`Login` |
-<<<<<<< HEAD
-|/redfish/v1/Chassis/{ChassisId}/NetworkAdapters/{networkadapterId}|GET|`Login`|
-=======
 |/redfish/v1/Chassis/{ChassisId}/NetworkAdapters/{networkadapterId}|GET|`Login` |
->>>>>>> b4d195c9
+
 
 |API URI|Operation Applicable|Required privileges|
 |-------|--------------------|-------------------|
@@ -4159,7 +4044,6 @@
 |||
 |---------|-------|
 |**Method** | `GET` |
-<<<<<<< HEAD
 |**URI** |`/redfish/v1/Systems/{ComputerSystemId}/PCIeDevices/{PCIeDeviceId}` |
 |**Description** | This operation fetches information about a specific PCIe device.<br> |
 |**Returns** |Properties of a PCIe device attached to a computer system such as type, the version of the PCIe specification in use by this device, and more.|
@@ -4335,70 +4219,7 @@
 |**Response code** |`200 OK` |
 |**Authentication** |Yes|
 
-=======
-|**URI** |`/redfish/v1/Systems/{ComputerSystemId}/Storage` |
-|**Description** | This operation lists storage subsystems.<br> A storage subsystem is a set of storage controllers \(physical or virtual\) and the resources such as volumes that can be accessed from that subsystem.<br> |
-|**Returns** |Links to storage subsystems.|
-|**Response code** | `200 OK` |
-|**Authentication** |Yes|
-
-
->**curl command**
-
-```
-curl -i GET \
-         -H "X-Auth-Token:{X-Auth-Token}" \
-              'https://{odimra_host}:{port}/redfish/v1/Systems/{ComputerSystemId}/Storage'
-
-
-```
-
-
-
-
-
-##  Storage subsystem
-
-|||
-|---------|-------|
-|**Method** | `GET` |
-|**URI** |`/redfish/v1/Systems/{ComputerSystemId}/Storage/{storageSubsystemId}` |
-|**Description** | This operation lists resources such as drives and storage controllers in a storage subsystem.<br> |
-|**Returns** |Links to the drives and storage controllers of a storage subsystem.|
-|**Response code** |`200 OK` |
-|**Authentication** |Yes|
-
-
->**curl command**
-
-```
-curl -i GET \
-         -H "X-Auth-Token:{X-Auth-Token}" \
-              'https://{odimra_host}:{port}/redfish/v1/Systems/{ComputerSystemId}/Storage/{storageSubsystemId}'
-
-
-```
-
-
-
-
-## Drives
-
-The drive schema represents a single physical drive for a system, including links to associated volumes.
-
-
-###  Single drive
-
-|||
-|---------|-------|
-|**Method** | `GET` |
-|**URI** |`/redfish/v1/Systems/{ComputerSystemId}/Storage/{storageSubsystemId}/Drives/{driveId}` |
-|**Description** | This operation retrieves information about a specific storage drive.<br> |
-|**Returns** |JSON schema representing this drive.|
-|**Response code** |`200 OK` |
-|**Authentication** |Yes|
-
->>>>>>> b4d195c9
+
 >**curl command**
 
 
@@ -4526,11 +4347,7 @@
 |----------|-----------|
 |<strong>Method</strong> | `POST` |
 |<strong>URI</strong>  |`/redfish/v1/Systems/{ComputerSystemId}/Storage/{storageSubsystemId}/Volumes` |
-<<<<<<< HEAD
 |<strong>Description</strong>  | This operation creates a volume in a specific storage subsystem.<br>**IMPORTANT**<br><ul><li>Ensure that the system is powered off before creating a volume.</li><li>Power on the system once the operation is successful. The volume will be available in the system only after a successful reset.</li><li>You cannot create another volume when the system reset is in progress.</li></ul><br> To know how to power off, power on, or restart a system, see [Resetting a computer system](#resetting-a-computer-system).|
-=======
-|<strong>Description</strong>  | This operation creates a volume in a specific storage subsystem.<br>**IMPORTANT**<br><ul><li>Ensure that the system is powered off before creating a volume.</li><li>Power on the system once the operation is successful. The volume will be available in the system only after a successful reset.</li></ul><br> To know how to power off, power on, or restart a system, see [Resetting a computer system](#resetting-a-computer-system).|
->>>>>>> b4d195c9
 |<strong>Response code</strong>   |On success, `200 Ok` |
 |<strong>Authentication</strong>|Yes|
 
@@ -4967,24 +4784,17 @@
 
 
 
-<<<<<<< HEAD
+
 ## Collection of network adapters
-=======
-##  A collection of network adapters
->>>>>>> b4d195c9
+
+
 
 |||
 |---------|-------|
 |**Method** |`GET` |
-<<<<<<< HEAD
 |**URI** |`/redfish/v1/Chassis/{ChassisId}/NetworkAdapters|
 |**Description** | This endpoint lists network adapters contained in a chassis. A `NetworkAdapter` represents the physical network adapter capable of connecting to a computer network.<br> Some examples include Ethernet, fibre channel, and converged network adapters.|
 |**Returns** |Links to network adapter instances available in this chassis.|
-=======
-|**URI** |`/redfish/v1/Chassis/{ChassisId}/NetworkAdapters/{networkadapterId}` |
-|**Description** | Use this endpoint to discover information on a specific network adapter.|
-|**Returns** |JSON schema representing this network adapter.|
->>>>>>> b4d195c9
 |**Response code** | `200 OK` |
 |**Authentication** |Yes|
 
@@ -6165,16 +5975,12 @@
 |-------|-----------|
 |<strong>Method</strong> | `POST` |
 |<strong>URI</strong> |`/redfish/v1/UpdateService/Actions/UpdateService.SimpleUpdate` |
-<<<<<<< HEAD
 |<strong>Description</strong> |This operation creates an update request for updating a software or a firmware component or directly updates a software or a firmware component. The first example in "Sample request body" is used to create an update request and the second one is used to directly update a software or a firmware component of servers.<br>It is performed in the background as a Redfish task. |
-=======
-|<strong>Description</strong> |This operation creates an update request for updating a software or a firmware component or directly updates them. The first example in "Sample request body" is used to create an update request and the second one is used to directly update a software or a firmware component of servers.<br> |
->>>>>>> b4d195c9
 |<strong>Response code</strong> |On success, `200 Ok` |
 |<strong>Authentication</strong> |Yes|
 
  
-**Usage information** 
+**Usage** 
 To know the progress of this action, perform HTTP `GET` on the [task monitor](#viewing-a-task-monitor) returned in the response header \(until the task is complete\).
 
 
@@ -6302,7 +6108,7 @@
 |<strong>Response code</strong> |On success, `200 Ok` |
 |<strong>Authentication</strong> |Yes|
 
-**Usage information** 
+**Usage** 
 To know the progress of this action, perform HTTP `GET` on the [task monitor](#viewing-a-task-monitor) returned in the response header \(until the task is complete\).
 
 
@@ -6315,7 +6121,7 @@
 
 ```
 
-<<<<<<< HEAD
+
 > Sample request body
 
 None
@@ -6352,14 +6158,9 @@
 }
 ```
 
->**Sample response body \(HTTP 200 status\)**
-=======
->**Sample request body**
-
-None
 
 >**Sample response body**
->>>>>>> b4d195c9
+
 
 ```
 {
@@ -6385,12 +6186,6 @@
 
 
 
-<<<<<<< HEAD
-
-
-
-=======
->>>>>>> b4d195c9
 #  Host to fabric networking
 
 Resource Aggregator for ODIM exposes Redfish APIs to view and manage simple fabrics. A fabric is a network topology consisting of entities such as interconnecting switches, zones, endpoints, and address pools. The Redfish `Fabrics` APIs allow you to create and remove these entities in a fabric.
@@ -8777,7 +8572,7 @@
 |**Response code** |<ul><li>`202 Accepted`</li><li>`201 Created`</li></ul>|
 |**Authentication** |Yes|
 
-**Usage information**
+**Usage**
 
 To know the progress of this action, perform HTTP `GET` on the [task monitor](#viewing-a-task-monitor) returned in the response header \(until the task is complete\).
 

--- conflicted
+++ resolved
@@ -259,18 +259,16 @@
 	Oid string `json:"@odata.id"`
 }
 
-<<<<<<< HEAD
 //DeviceSubscription is a model to store the subscription details of a device
 type DeviceSubscription struct {
 	EventHostIP     string   `json:"EventHostIP,omitempty"`
 	OriginResources []string `json:"OriginResources"`
 	Location        string   `json:"location,omitempty"`
-=======
+
 // PluginStatusEvent contains details of the plugin status
 type PluginStatusEvent struct {
 	Name         string `json:"Name"`
 	Type         string `json:"Type"`
 	Timestamp    string `json:"Timestamp"`
 	OriginatorID string `json:"OriginatorID"`
->>>>>>> fb46e936
 }
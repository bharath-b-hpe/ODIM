--- conflicted
+++ resolved
@@ -14,8 +14,6 @@
     rpc UpdateAggregationSource(AggregatorRequest) returns (AggregatorResponse) {}	
     rpc DeleteAggregationSource(AggregatorRequest) returns (AggregatorResponse) {}
     rpc CreateAggregate(AggregatorRequest) returns (AggregatorResponse) {}
-<<<<<<< HEAD
-=======
     rpc GetAllAggregates(AggregatorRequest) returns (AggregatorResponse) {}
     rpc GetAggregate(AggregatorRequest) returns (AggregatorResponse) {}
     rpc DeleteAggregate(AggregatorRequest) returns (AggregatorResponse) {}
@@ -23,7 +21,6 @@
     rpc RemoveElementsFromAggregate(AggregatorRequest) returns (AggregatorResponse) {}
     rpc ResetElementsOfAggregate(AggregatorRequest) returns (AggregatorResponse) {}
     rpc SetDefaultBootOrderElementsOfAggregate(AggregatorRequest) returns (AggregatorResponse) {}
->>>>>>> 33b760ab
   }
 
 message AggregatorRequest {

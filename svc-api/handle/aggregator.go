--- conflicted
+++ resolved
@@ -28,13 +28,16 @@
 
 // AggregatorRPCs defines all the RPC methods in aggregator service
 type AggregatorRPCs struct {
-<<<<<<< HEAD
 	GetAggregationServiceRPC                func(aggregatorproto.AggregatorRequest) (*aggregatorproto.AggregatorResponse, error)
 	AddComputeRPC                           func(aggregatorproto.AggregatorRequest) (*aggregatorproto.AggregatorResponse, error)
 	DeleteComputeRPC                        func(aggregatorproto.AggregatorRequest) (*aggregatorproto.AggregatorResponse, error)
 	ResetRPC                                func(aggregatorproto.AggregatorRequest) (*aggregatorproto.AggregatorResponse, error)
 	SetDefaultBootOrderRPC                  func(aggregatorproto.AggregatorRequest) (*aggregatorproto.AggregatorResponse, error)
 	AddAggregationSourceRPC                 func(aggregatorproto.AggregatorRequest) (*aggregatorproto.AggregatorResponse, error)
+	GetAllAggregationSourceRPC              func(aggregatorproto.AggregatorRequest) (*aggregatorproto.AggregatorResponse, error)
+	GetAggregationSourceRPC                 func(aggregatorproto.AggregatorRequest) (*aggregatorproto.AggregatorResponse, error)
+	UpdateAggregationSourceRPC              func(aggregatorproto.AggregatorRequest) (*aggregatorproto.AggregatorResponse, error)
+	DeleteAggregationSourceRPC              func(aggregatorproto.AggregatorRequest) (*aggregatorproto.AggregatorResponse, error)
 	CreateAggregateRPC                      func(aggregatorproto.AggregatorRequest) (*aggregatorproto.AggregatorResponse, error)
 	GetAggregateCollectionRPC               func(aggregatorproto.AggregatorRequest) (*aggregatorproto.AggregatorResponse, error)
 	GetAggregateRPC                         func(aggregatorproto.AggregatorRequest) (*aggregatorproto.AggregatorResponse, error)
@@ -43,18 +46,6 @@
 	RemoveElementsFromAggregateRPC          func(aggregatorproto.AggregatorRequest) (*aggregatorproto.AggregatorResponse, error)
 	ResetAggregateElementsRPC               func(aggregatorproto.AggregatorRequest) (*aggregatorproto.AggregatorResponse, error)
 	SetDefaultBootOrderAggregateElementsRPC func(aggregatorproto.AggregatorRequest) (*aggregatorproto.AggregatorResponse, error)
-=======
-	GetAggregationServiceRPC   func(aggregatorproto.AggregatorRequest) (*aggregatorproto.AggregatorResponse, error)
-	AddComputeRPC              func(aggregatorproto.AggregatorRequest) (*aggregatorproto.AggregatorResponse, error)
-	DeleteComputeRPC           func(aggregatorproto.AggregatorRequest) (*aggregatorproto.AggregatorResponse, error)
-	ResetRPC                   func(aggregatorproto.AggregatorRequest) (*aggregatorproto.AggregatorResponse, error)
-	SetDefaultBootOrderRPC     func(aggregatorproto.AggregatorRequest) (*aggregatorproto.AggregatorResponse, error)
-	AddAggregationSourceRPC    func(aggregatorproto.AggregatorRequest) (*aggregatorproto.AggregatorResponse, error)
-	GetAllAggregationSourceRPC func(aggregatorproto.AggregatorRequest) (*aggregatorproto.AggregatorResponse, error)
-	GetAggregationSourceRPC    func(aggregatorproto.AggregatorRequest) (*aggregatorproto.AggregatorResponse, error)
-	UpdateAggregationSourceRPC func(aggregatorproto.AggregatorRequest) (*aggregatorproto.AggregatorResponse, error)
-	DeleteAggregationSourceRPC func(aggregatorproto.AggregatorRequest) (*aggregatorproto.AggregatorResponse, error)
->>>>>>> a64d9b68
 }
 
 // GetAggregationService is the handler for getting AggregationService details
@@ -351,7 +342,141 @@
 	ctx.Write(resp.Body)
 }
 
-<<<<<<< HEAD
+// GetAllAggregationSource is the handler for getting all  AggregationSource details
+func (a *AggregatorRPCs) GetAllAggregationSource(ctx iris.Context) {
+	req := aggregatorproto.AggregatorRequest{
+		SessionToken: ctx.Request().Header.Get("X-Auth-Token"),
+	}
+	if req.SessionToken == "" {
+		errorMessage := "error: no X-Auth-Token found in request header"
+		log.Println(errorMessage)
+		response := common.GeneralError(http.StatusUnauthorized, response.NoValidSession, errorMessage, nil, nil)
+		ctx.StatusCode(http.StatusUnauthorized) // TODO: add error headers
+		ctx.JSON(&response.Body)
+		return
+	}
+	resp, err := a.GetAllAggregationSourceRPC(req)
+	if err != nil {
+		errorMessage := "error:  RPC error:" + err.Error()
+		log.Println(errorMessage)
+		response := common.GeneralError(http.StatusInternalServerError, response.InternalError, errorMessage, nil, nil)
+		ctx.StatusCode(http.StatusInternalServerError) // TODO: add error headers
+		ctx.JSON(&response.Body)
+		return
+	}
+
+	common.SetResponseHeader(ctx, resp.Header)
+	ctx.StatusCode(int(resp.StatusCode))
+	ctx.Write(resp.Body)
+}
+
+// GetAggregationSource is the handler for getting  AggregationSource details
+func (a *AggregatorRPCs) GetAggregationSource(ctx iris.Context) {
+	req := aggregatorproto.AggregatorRequest{
+		SessionToken: ctx.Request().Header.Get("X-Auth-Token"),
+		URL:          ctx.Request().RequestURI,
+	}
+	if req.SessionToken == "" {
+		errorMessage := "error: no X-Auth-Token found in request header"
+		log.Println(errorMessage)
+		response := common.GeneralError(http.StatusUnauthorized, response.NoValidSession, errorMessage, nil, nil)
+		ctx.StatusCode(http.StatusUnauthorized) // TODO: add error headers
+		ctx.JSON(&response.Body)
+		return
+	}
+	resp, err := a.GetAggregationSourceRPC(req)
+	if err != nil {
+		errorMessage := "error:  RPC error:" + err.Error()
+		log.Println(errorMessage)
+		response := common.GeneralError(http.StatusInternalServerError, response.InternalError, errorMessage, nil, nil)
+		ctx.StatusCode(http.StatusInternalServerError) // TODO: add error headers
+		ctx.JSON(&response.Body)
+		return
+	}
+
+	common.SetResponseHeader(ctx, resp.Header)
+	ctx.StatusCode(int(resp.StatusCode))
+	ctx.Write(resp.Body)
+}
+
+// UpdateAggregationSource is the handler for updating  AggregationSource details
+func (a *AggregatorRPCs) UpdateAggregationSource(ctx iris.Context) {
+	var req interface{}
+	err := ctx.ReadJSON(&req)
+	if err != nil {
+		errorMessage := "error while trying to get JSON body from the aggregator request body: " + err.Error()
+		log.Println(errorMessage)
+		response := common.GeneralError(http.StatusBadRequest, response.MalformedJSON, errorMessage, nil, nil)
+		ctx.StatusCode(http.StatusBadRequest) // TODO: add error headers
+		ctx.JSON(&response.Body)
+		return
+	}
+
+	sessionToken := ctx.Request().Header.Get("X-Auth-Token")
+
+	if sessionToken == "" {
+		errorMessage := "error: no X-Auth-Token found in request header"
+		log.Println(errorMessage)
+		response := common.GeneralError(http.StatusUnauthorized, response.NoValidSession, errorMessage, nil, nil)
+		ctx.StatusCode(http.StatusUnauthorized) // TODO: add error headers
+		ctx.JSON(&response.Body)
+		return
+	}
+
+	// marshalling the req to make aggregator add request
+	// Since aggregator add request accepts []byte stream
+	request, err := json.Marshal(req)
+
+	updateRequest := aggregatorproto.AggregatorRequest{
+		SessionToken: sessionToken,
+		RequestBody:  request,
+		URL:          ctx.Request().RequestURI,
+	}
+	resp, err := a.UpdateAggregationSourceRPC(updateRequest)
+	if err != nil {
+		errorMessage := "RPC error: " + err.Error()
+		log.Println(errorMessage)
+		response := common.GeneralError(http.StatusInternalServerError, response.InternalError, errorMessage, nil, nil)
+		ctx.StatusCode(http.StatusInternalServerError)
+		ctx.JSON(&response.Body)
+		return
+	}
+
+	common.SetResponseHeader(ctx, resp.Header)
+	ctx.StatusCode(int(resp.StatusCode))
+	ctx.Write(resp.Body)
+
+}
+
+// DeleteAggregationSource is the handler for updating  AggregationSource details
+func (a *AggregatorRPCs) DeleteAggregationSource(ctx iris.Context) {
+	req := aggregatorproto.AggregatorRequest{
+		SessionToken: ctx.Request().Header.Get("X-Auth-Token"),
+		URL:          ctx.Request().RequestURI,
+	}
+	if req.SessionToken == "" {
+		errorMessage := "error: no X-Auth-Token found in request header"
+		log.Println(errorMessage)
+		response := common.GeneralError(http.StatusUnauthorized, response.NoValidSession, errorMessage, nil, nil)
+		ctx.StatusCode(http.StatusUnauthorized) // TODO: add error headers
+		ctx.JSON(&response.Body)
+		return
+	}
+	resp, err := a.DeleteAggregationSourceRPC(req)
+	if err != nil {
+		errorMessage := "error:  RPC error:" + err.Error()
+		log.Println(errorMessage)
+		response := common.GeneralError(http.StatusInternalServerError, response.InternalError, errorMessage, nil, nil)
+		ctx.StatusCode(http.StatusInternalServerError) // TODO: add error headers
+		ctx.JSON(&response.Body)
+		return
+	}
+
+	common.SetResponseHeader(ctx, resp.Header)
+	ctx.StatusCode(int(resp.StatusCode))
+	ctx.Write(resp.Body)
+}
+
 // CreateAggregate is the handler for creating an aggregate
 func (a *AggregatorRPCs) CreateAggregate(ctx iris.Context) {
 	var req interface{}
@@ -400,10 +525,6 @@
 
 // GetAggregateCollection is the handler for getting collection of aggregates
 func (a *AggregatorRPCs) GetAggregateCollection(ctx iris.Context) {
-=======
-// GetAllAggregationSource is the handler for getting all  AggregationSource details
-func (a *AggregatorRPCs) GetAllAggregationSource(ctx iris.Context) {
->>>>>>> a64d9b68
 	req := aggregatorproto.AggregatorRequest{
 		SessionToken: ctx.Request().Header.Get("X-Auth-Token"),
 	}
@@ -415,34 +536,23 @@
 		ctx.JSON(&response.Body)
 		return
 	}
-<<<<<<< HEAD
 	resp, err := a.GetAggregateCollectionRPC(req)
 	if err != nil {
 		errorMessage := "error: something went wrong with the RPC calls: " + err.Error()
-=======
-	resp, err := a.GetAllAggregationSourceRPC(req)
-	if err != nil {
-		errorMessage := "error:  RPC error:" + err.Error()
->>>>>>> a64d9b68
-		log.Println(errorMessage)
-		response := common.GeneralError(http.StatusInternalServerError, response.InternalError, errorMessage, nil, nil)
-		ctx.StatusCode(http.StatusInternalServerError) // TODO: add error headers
-		ctx.JSON(&response.Body)
-		return
-	}
-
-	common.SetResponseHeader(ctx, resp.Header)
-	ctx.StatusCode(int(resp.StatusCode))
-	ctx.Write(resp.Body)
-}
-
-<<<<<<< HEAD
+		log.Println(errorMessage)
+		response := common.GeneralError(http.StatusInternalServerError, response.InternalError, errorMessage, nil, nil)
+		ctx.StatusCode(http.StatusInternalServerError) // TODO: add error headers
+		ctx.JSON(&response.Body)
+		return
+	}
+
+	common.SetResponseHeader(ctx, resp.Header)
+	ctx.StatusCode(int(resp.StatusCode))
+	ctx.Write(resp.Body)
+}
+
 // GetAggregate is the handler for getting an aggregate
 func (a *AggregatorRPCs) GetAggregate(ctx iris.Context) {
-=======
-// GetAggregationSource is the handler for getting  AggregationSource details
-func (a *AggregatorRPCs) GetAggregationSource(ctx iris.Context) {
->>>>>>> a64d9b68
 	req := aggregatorproto.AggregatorRequest{
 		SessionToken: ctx.Request().Header.Get("X-Auth-Token"),
 		URL:          ctx.Request().RequestURI,
@@ -455,28 +565,21 @@
 		ctx.JSON(&response.Body)
 		return
 	}
-<<<<<<< HEAD
 	resp, err := a.GetAggregateRPC(req)
 	if err != nil {
 		errorMessage := "error: something went wrong with the RPC calls: " + err.Error()
-=======
-	resp, err := a.GetAggregationSourceRPC(req)
-	if err != nil {
-		errorMessage := "error:  RPC error:" + err.Error()
->>>>>>> a64d9b68
-		log.Println(errorMessage)
-		response := common.GeneralError(http.StatusInternalServerError, response.InternalError, errorMessage, nil, nil)
-		ctx.StatusCode(http.StatusInternalServerError) // TODO: add error headers
-		ctx.JSON(&response.Body)
-		return
-	}
-
-	common.SetResponseHeader(ctx, resp.Header)
-	ctx.StatusCode(int(resp.StatusCode))
-	ctx.Write(resp.Body)
-}
-
-<<<<<<< HEAD
+		log.Println(errorMessage)
+		response := common.GeneralError(http.StatusInternalServerError, response.InternalError, errorMessage, nil, nil)
+		ctx.StatusCode(http.StatusInternalServerError) // TODO: add error headers
+		ctx.JSON(&response.Body)
+		return
+	}
+
+	common.SetResponseHeader(ctx, resp.Header)
+	ctx.StatusCode(int(resp.StatusCode))
+	ctx.Write(resp.Body)
+}
+
 // DeleteAggregate is the handler for deleting an aggregate
 func (a *AggregatorRPCs) DeleteAggregate(ctx iris.Context) {
 	req := aggregatorproto.AggregatorRequest{
@@ -508,10 +611,6 @@
 
 // AddElementsToAggregate is the handler for adding elements to an aggregate
 func (a *AggregatorRPCs) AddElementsToAggregate(ctx iris.Context) {
-=======
-// UpdateAggregationSource is the handler for updating  AggregationSource details
-func (a *AggregatorRPCs) UpdateAggregationSource(ctx iris.Context) {
->>>>>>> a64d9b68
 	var req interface{}
 	err := ctx.ReadJSON(&req)
 	if err != nil {
@@ -535,7 +634,6 @@
 	}
 
 	// marshalling the req to make aggregator add request
-<<<<<<< HEAD
 	request, _ := json.Marshal(req)
 
 	addRequest := aggregatorproto.AggregatorRequest{
@@ -550,30 +648,13 @@
 		log.Println(errorMessage)
 		response := common.GeneralError(http.StatusInternalServerError, response.InternalError, errorMessage, nil, nil)
 		ctx.StatusCode(http.StatusInternalServerError) // TODO: add error headers
-=======
-	// Since aggregator add request accepts []byte stream
-	request, err := json.Marshal(req)
-
-	updateRequest := aggregatorproto.AggregatorRequest{
-		SessionToken: sessionToken,
-		RequestBody:  request,
-               URL:          ctx.Request().RequestURI,
-	}
-	resp, err := a.UpdateAggregationSourceRPC(updateRequest)
-	if err != nil {
-		errorMessage := "RPC error: " + err.Error()
-		log.Println(errorMessage)
-		response := common.GeneralError(http.StatusInternalServerError, response.InternalError, errorMessage, nil, nil)
-		ctx.StatusCode(http.StatusInternalServerError)
->>>>>>> a64d9b68
-		ctx.JSON(&response.Body)
-		return
-	}
-
-	common.SetResponseHeader(ctx, resp.Header)
-	ctx.StatusCode(int(resp.StatusCode))
-	ctx.Write(resp.Body)
-<<<<<<< HEAD
+		ctx.JSON(&response.Body)
+		return
+	}
+
+	common.SetResponseHeader(ctx, resp.Header)
+	ctx.StatusCode(int(resp.StatusCode))
+	ctx.Write(resp.Body)
 }
 
 // RemoveElementsFromAggregate is the handler for removing elements from an aggregate
@@ -677,26 +758,13 @@
 
 	sessionToken := ctx.Request().Header.Get("X-Auth-Token")
 	if sessionToken == "" {
-=======
-
-}
-
-// DeleteAggregationSource is the handler for updating  AggregationSource details
-func (a *AggregatorRPCs) DeleteAggregationSource(ctx iris.Context) {
-	req := aggregatorproto.AggregatorRequest{
-		SessionToken: ctx.Request().Header.Get("X-Auth-Token"),
-		URL:          ctx.Request().RequestURI,
-	}
-	if req.SessionToken == "" {
->>>>>>> a64d9b68
-		errorMessage := "error: no X-Auth-Token found in request header"
-		log.Println(errorMessage)
-		response := common.GeneralError(http.StatusUnauthorized, response.NoValidSession, errorMessage, nil, nil)
-		ctx.StatusCode(http.StatusUnauthorized) // TODO: add error headers
-		ctx.JSON(&response.Body)
-		return
-	}
-<<<<<<< HEAD
+		errorMessage := "error: no X-Auth-Token found in request header"
+		log.Println(errorMessage)
+		response := common.GeneralError(http.StatusUnauthorized, response.NoValidSession, errorMessage, nil, nil)
+		ctx.StatusCode(http.StatusUnauthorized) // TODO: add error headers
+		ctx.JSON(&response.Body)
+		return
+	}
 
 	bootOrderRequest := aggregatorproto.AggregatorRequest{
 		SessionToken: sessionToken,
@@ -706,11 +774,6 @@
 	resp, err := a.SetDefaultBootOrderAggregateElementsRPC(bootOrderRequest)
 	if err != nil {
 		errorMessage := "error: something went wrong with the RPC calls: " + err.Error()
-=======
-	resp, err := a.DeleteAggregationSourceRPC(req)
-	if err != nil {
-		errorMessage := "error:  RPC error:" + err.Error()
->>>>>>> a64d9b68
 		log.Println(errorMessage)
 		response := common.GeneralError(http.StatusInternalServerError, response.InternalError, errorMessage, nil, nil)
 		ctx.StatusCode(http.StatusInternalServerError) // TODO: add error headers

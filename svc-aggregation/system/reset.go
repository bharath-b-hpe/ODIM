--- conflicted
+++ resolved
@@ -112,15 +112,9 @@
 						}
 					}
 
-<<<<<<< HEAD
-					if i < len(resetRequest.Parameters.ResetCollection.ResetTargets)-1 {
-						percentComplete = int32(((i + 1) / len(resetRequest.Parameters.ResetCollection.ResetTargets)) * 100)
-						var task = fillTaskData(taskID, targetURI, string(req.RequestBody), resp, common.Running, common.OK, percentComplete, http.MethodPost)
-=======
 					if i < len(resetRequest.TargetURIs)-1 {
 						percentComplete = int32(((i + 1) / len(resetRequest.TargetURIs)) * 100)
-						var task = fillTaskData(taskID, targetURI, resp, common.Running, common.OK, percentComplete, http.MethodPost)
->>>>>>> 196f9495
+						var task = fillTaskData(taskID, targetURI, string(req.RequestBody), resp, common.Running, common.OK, percentComplete, http.MethodPost)
 						err := e.UpdateTask(task)
 						if err != nil && err.Error() == common.Cancelling {
 							task = fillTaskData(taskID, targetURI, string(req.RequestBody), resp, common.Cancelled, common.OK, percentComplete, http.MethodPost)
@@ -138,22 +132,12 @@
 	for _, resource := range resetRequest.TargetURIs {
 		wg.Add(1)
 		writeWG.Add(1)
-<<<<<<< HEAD
-		if cancelled == false { // task cancelled check to determine whether to schedule next reset action
-			wg.Add(1)
-			executionCounter[resetTarget.Priority]++
-			go e.resetComputerSystem(taskID, string(req.RequestBody), subTaskChan, sessionUserName, resetTarget, time.NewTimer(time.Duration(resetTarget.Delay)*time.Second), &wg)
-			if executionCounter[resetTarget.Priority] == prioriyCounter[resetTarget.Priority] {
-				wg.Wait() // waiting for all reset actions in same priority level to get finished
-			}
-=======
 		// tempIndex is for checking batch size, its increment on each iteration
 		// if its equal to batch size then reinitilise.
 		// if batch size is 0 then reset all the systems without any kind of batch and ignore the DelayBetweenBatchesInSeconds
 		tempIndex = tempIndex + 1
 		if resetRequest.BatchSize == 0 || tempIndex <= resetRequest.BatchSize {
-			go e.resetSystem(taskID, subTaskChan, sessionUserName, resource, resetRequest.ResetType, &wg)
->>>>>>> 196f9495
+			go e.resetSystem(taskID, string(req.RequestBody), subTaskChan, sessionUserName, resource, resetRequest.ResetType, &wg)
 		}
 
 		if tempIndex == resetRequest.BatchSize && resetRequest.BatchSize != 0 {
@@ -198,195 +182,4 @@
 		runtime.Goexit()
 	}
 	return resp
-<<<<<<< HEAD
-}
-
-func checkAndCorrectPriorityAndDelay(resetTargets []ResetTarget) []ResetTarget {
-	for i := 0; i < len(resetTargets); i++ {
-		if resetTargets[i].Priority < config.Data.ExecPriorityDelayConf.MinResetPriority {
-			resetTargets[i].Priority = config.Data.ExecPriorityDelayConf.MinResetPriority
-		} else if resetTargets[i].Priority > config.Data.ExecPriorityDelayConf.MaxResetPriority {
-			resetTargets[i].Priority = config.Data.ExecPriorityDelayConf.MaxResetPriority
-		}
-		if resetTargets[i].Delay < 0 {
-			resetTargets[i].Delay = 0
-		} else if resetTargets[i].Delay > config.Data.ExecPriorityDelayConf.MaxResetDelayInSecs {
-			resetTargets[i].Delay = config.Data.ExecPriorityDelayConf.MaxResetDelayInSecs
-		}
-	}
-	return resetTargets
-}
-
-func sortTargetsWithPriorityAndDelay(resetTargets []ResetTarget) ([]ResetTarget, map[int]int) {
-	var orderedTargets []ResetTarget
-	priorityCounter := make(map[int]int)
-
-	for i := config.Data.ExecPriorityDelayConf.MaxResetPriority; i >= config.Data.ExecPriorityDelayConf.MinResetPriority; i-- {
-		var prioritySlice, tempSlice []ResetTarget
-		var nextPriority int
-		for _, target := range resetTargets {
-			if target.Priority == i { // sorting resets in descending order of Priority
-				prioritySlice = append(prioritySlice, target) // collecting all resets of same Priority
-				priorityCounter[target.Priority]++            // counting number of reset actions with same priority
-			} else {
-				tempSlice = append(tempSlice, target)
-				if target.Priority >= nextPriority { // collecting the next highest Priority
-					nextPriority = target.Priority
-				}
-			}
-		}
-		resetTargets = tempSlice // deleting already sorted targets from slice
-
-		// sorting resets of same Priority in ascending order of Delay
-		sort.Slice(prioritySlice, func(i, j int) bool { return prioritySlice[i].Delay < prioritySlice[j].Delay })
-
-		// creation of sorted reset targets
-		for _, orderedTarget := range prioritySlice {
-			orderedTargets = append(orderedTargets, orderedTarget)
-		}
-
-		if i != config.Data.ExecPriorityDelayConf.MinResetPriority {
-			i = nextPriority + 1 // skipping to next highest priority present. +1 is for neutralizing loop's decrement
-		}
-	}
-	return orderedTargets, priorityCounter
-}
-
-func (e *ExternalInterface) resetComputerSystem(taskID, reqJSON string, subTaskChan chan<- int32, sessionUserName string, req ResetTarget, timer *time.Timer, wg *sync.WaitGroup) {
-	defer wg.Done()
-	<-timer.C
-	log.Printf("INFO: reset(type: %v) of the target %v with priority level %v has been started after a delay of %v seconds.", req.ResetType, req.TargetURI, req.Priority, req.Delay)
-	var resp response.RPC
-	var percentComplete int32
-	//Create the child Task
-	subTaskURI, err := e.CreateChildTask(sessionUserName, taskID)
-	if err != nil {
-		subTaskChan <- http.StatusInternalServerError
-		log.Println("error while trying to create sub task")
-		return
-	}
-	var subTaskID string
-	strArray := strings.Split(subTaskURI, "/")
-	if strings.HasSuffix(subTaskURI, "/") {
-		subTaskID = strArray[len(strArray)-2]
-	} else {
-		subTaskID = strArray[len(strArray)-1]
-	}
-	systemID := req.TargetURI[strings.LastIndexAny(req.TargetURI, "/")+1:]
-	var targetURI = req.TargetURI
-	taskInfo := &common.TaskUpdateInfo{TaskID: subTaskID, TargetURI: targetURI, UpdateTask: e.UpdateTask, TaskRequest: reqJSON}
-	data := strings.Split(systemID, ":")
-	if len(data) <= 1 {
-		subTaskChan <- http.StatusNotFound
-		errMsg := "error: SystemUUID not found"
-		log.Printf(errMsg)
-		common.GeneralError(http.StatusNotFound, response.ResourceNotFound, errMsg, []interface{}{"SystemUUID", ""}, taskInfo)
-		return
-	}
-
-	uuid, sysID := data[0], data[1]
-	// Get target device Credentials from using device UUID
-	target, err := agmodel.GetTarget(uuid)
-	if err != nil {
-		subTaskChan <- http.StatusNotFound
-		errMsg := err.Error()
-		log.Printf(errMsg)
-		common.GeneralError(http.StatusNotFound, response.ResourceNotFound, errMsg, []interface{}{"target", uuid}, taskInfo)
-		return
-	}
-	decryptedPasswordByte, err := e.DecryptPassword(target.Password)
-	if err != nil {
-		errMsg := "error while trying to decrypt device password: " + err.Error()
-		subTaskChan <- http.StatusInternalServerError
-		log.Printf(errMsg)
-		common.GeneralError(http.StatusInternalServerError, response.InternalError, errMsg, nil, taskInfo)
-		return
-	}
-	target.Password = decryptedPasswordByte
-	// Get the Plugin info
-	plugin, errs := agmodel.GetPluginData(target.PluginID)
-	if errs != nil {
-		subTaskChan <- http.StatusNotFound
-		errMsg := errs.Error()
-		log.Printf(errMsg)
-		common.GeneralError(http.StatusNotFound, response.ResourceNotFound, errMsg, []interface{}{"plugin", target.PluginID}, taskInfo)
-		return
-	}
-
-	var pluginContactRequest getResourceRequest
-	pluginContactRequest.ContactClient = e.ContactClient
-	pluginContactRequest.GetPluginStatus = e.GetPluginStatus
-	pluginContactRequest.Plugin = plugin
-	pluginContactRequest.StatusPoll = true
-
-	if strings.EqualFold(plugin.PreferredAuthType, "XAuthToken") {
-		var err error
-		pluginContactRequest.HTTPMethodType = http.MethodPost
-		pluginContactRequest.DeviceInfo = map[string]interface{}{
-			"UserName": plugin.Username,
-			"Password": string(plugin.Password),
-		}
-		pluginContactRequest.OID = "/ODIM/v1/Sessions"
-		_, token, getResponse, err := contactPlugin(pluginContactRequest, "error while logging in to plugin: ")
-		if err != nil {
-			subTaskChan <- getResponse.StatusCode
-			errMsg := err.Error()
-			log.Println(errMsg)
-			common.GeneralError(getResponse.StatusCode, getResponse.StatusMessage, errMsg, getResponse.MsgArgs, taskInfo)
-			return
-		}
-		pluginContactRequest.Token = token
-	} else {
-		pluginContactRequest.LoginCredentials = map[string]string{
-			"UserName": plugin.Username,
-			"Password": string(plugin.Password),
-		}
-
-	}
-	// Adding system state entry to db
-	postRequest := make(map[string]interface{})
-	postRequest["ResetType"] = req.ResetType
-	postBody, _ := json.Marshal(postRequest)
-	target.PostBody = postBody
-	pluginContactRequest.DeviceInfo = target
-	pluginContactRequest.OID = "/ODIM/v1/Systems/" + sysID + "/Actions/ComputerSystem.Reset"
-	pluginContactRequest.HTTPMethodType = http.MethodPost
-	_, _, getResponse, err := contactPlugin(pluginContactRequest, "error while reseting the computer system: ")
-
-	if err != nil {
-		subTaskChan <- getResponse.StatusCode
-		errMsg := err.Error()
-		log.Println(errMsg)
-		common.GeneralError(getResponse.StatusCode, getResponse.StatusMessage, errMsg, getResponse.MsgArgs, taskInfo)
-		return
-	}
-
-	resp.StatusMessage = response.Success
-	resp.Body = response.ErrorClass{
-		Code:    resp.StatusMessage,
-		Message: "Request completed successfully.",
-	}
-	resp.Header = map[string]string{
-		"Cache-Control":     "no-cache",
-		"Connection":        "keep-alive",
-		"Content-type":      "application/json; charset=utf-8",
-		"Transfer-Encoding": "chunked",
-		"OData-Version":     "4.0",
-		"Location":          req.TargetURI,
-	}
-	resp.StatusCode = getResponse.StatusCode
-	percentComplete = 100
-	subTaskChan <- int32(getResponse.StatusCode)
-	var task = fillTaskData(subTaskID, targetURI, reqJSON, resp, common.Completed, common.OK, percentComplete, http.MethodPost)
-	err = e.UpdateTask(task)
-	if err != nil && err.Error() == common.Cancelling {
-		var task = fillTaskData(subTaskID, targetURI, reqJSON, resp, common.Cancelled, common.Critical, percentComplete, http.MethodPost)
-		err = e.UpdateTask(task)
-	}
-	if getResponse.StatusCode == http.StatusOK {
-		agmodel.AddSystemResetInfo(req.TargetURI, req.ResetType)
-	}
-	return
-=======
->>>>>>> 196f9495
 }
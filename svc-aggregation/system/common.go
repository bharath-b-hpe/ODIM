//(C) Copyright [2020] Hewlett Packard Enterprise Development LP
//
//Licensed under the Apache License, Version 2.0 (the "License"); you may
//not use this file except in compliance with the License. You may obtain
//a copy of the License at
//
//    http://www.apache.org/licenses/LICENSE-2.0
//
//Unless required by applicable law or agreed to in writing, software
//distributed under the License is distributed on an "AS IS" BASIS, WITHOUT
//WARRANTIES OR CONDITIONS OF ANY KIND, either express or implied. See the
//License for the specific language governing permissions and limitations
// under the License.

package system

import (
	"context"
	"encoding/json"
	"fmt"
	"io/ioutil"
	"log"
	"net"
	"net/http"
	"reflect"
	"runtime"
	"strconv"
	"strings"
	"sync"
	"time"

	"github.com/ODIM-Project/ODIM/lib-utilities/common"
	"github.com/ODIM-Project/ODIM/lib-utilities/config"
	"github.com/ODIM-Project/ODIM/lib-utilities/errors"
	eventsproto "github.com/ODIM-Project/ODIM/lib-utilities/proto/events"
	taskproto "github.com/ODIM-Project/ODIM/lib-utilities/proto/task"
	"github.com/ODIM-Project/ODIM/lib-utilities/response"
	"github.com/ODIM-Project/ODIM/lib-utilities/services"
	"github.com/ODIM-Project/ODIM/svc-aggregation/agcommon"
	"github.com/ODIM-Project/ODIM/svc-aggregation/agmessagebus"
	"github.com/ODIM-Project/ODIM/svc-aggregation/agmodel"
)

//Device struct to define the response from plugin for UUID
type Device struct {
	ServerIP   string `json:"ServerIP"`
	Username   string `json:"Username"`
	DeviceUUID string `json:"device_UUID"`
}

// ExternalInterface struct holds the function pointers all outboud services
type ExternalInterface struct {
	ContactClient           func(string, string, string, string, interface{}, map[string]string) (*http.Response, error)
	Auth                    func(string, []string, []string) response.RPC
	GetSessionUserName      func(string) (string, error)
	CreateChildTask         func(string, string) (string, error)
	CreateTask              func(string) (string, error)
	UpdateTask              func(common.TaskData) error
	CreateSubcription       func([]string)
	PublishEvent            func([]string, string)
	PublishEventMB          func(string, string, string)
	GetPluginStatus         func(agmodel.Plugin) bool
	SubscribeToEMB          func(string, []string)
	EncryptPassword         func([]byte) ([]byte, error)
	DecryptPassword         func([]byte) ([]byte, error)
	DeleteComputeSystem     func(int, string) *errors.Error
	DeleteSystem            func(string) *errors.Error
	DeleteEventSubscription func(string) (*eventsproto.EventSubResponse, error)
	EventNotification       func(string, string, string)
	GetAllKeysFromTable     func(string) ([]string, error)
	GetConnectionMethod     func(string) (agmodel.ConnectionMethod, *errors.Error)
<<<<<<< HEAD
	UpdateConnectionMethod  func(agmodel.ConnectionMethod, string) *errors.Error
	GetPluginMgrAddr        func(string) (agmodel.Plugin,  *errors.Error)
=======
	GetPluginMgrAddr        func(string) (agmodel.Plugin, *errors.Error)
>>>>>>> d1babaaa
}

type responseStatus struct {
	StatusCode    int32
	StatusMessage string
	MsgArgs       []interface{}
}

type getResourceRequest struct {
	Data              []byte
	Username          string
	Password          string
	SystemID          string
	DeviceUUID        string
	DeviceInfo        interface{}
	LoginCredentials  map[string]string
	ParentOID         string
	OID               string
	ContactClient     func(string, string, string, string, interface{}, map[string]string) (*http.Response, error)
	OemFlag           bool
	Plugin            agmodel.Plugin
	TaskRequest       string
	HTTPMethodType    string
	Token             string
	StatusPoll        bool
	CreateSubcription func([]string)
	PublishEvent      func([]string, string)
	GetPluginStatus   func(agmodel.Plugin) bool
	UpdateFlag        bool
	TargetURI         string
	UpdateTask        func(common.TaskData) error
}

type respHolder struct {
	ErrorMessage   string
	StatusCode     int32
	StatusMessage  string
	MsgArgs        []interface{}
	lock           sync.Mutex
	SystemURL      []string
	PluginResponse string
	TraversedLinks map[string]bool
}

//AddResourceRequest is payload of adding a  resource
type AddResourceRequest struct {
	ManagerAddress   string            `json:"ManagerAddress"`
	UserName         string            `json:"UserName"`
	Password         string            `json:"Password"`
	Oem              *AddOEM           `json:"Oem"`
	ConnectionMethod *ConnectionMethod `json:"ConnectionMethod"`
}

//ConnectionMethod struct definition for @odata.id
type ConnectionMethod struct {
	OdataID string `json:"@odata.id"`
}

// AddOEM is struct to have the add request parameters
type AddOEM struct {
	PluginID          string `json:"PluginID"`
	PreferredAuthType string `json:"PreferredAuthType,omitempty"`
	PluginType        string `json:"PluginType,omitempty"`
}

// TaskData holds the data of the Task
type TaskData struct {
	TaskID          string
	TargetURI       string
	Resp            response.RPC
	TaskState       string
	TaskStatus      string
	PercentComplete int32
	HTTPMethod      string
}

// ActiveRequestsSet holds details of ongoing requests
type ActiveRequestsSet struct {
	// ReqRecord holds data of ongoing requests
	ReqRecord map[string]interface{}
	// UpdateMu is the mutex for protecting OngoingReqs
	UpdateMu sync.Mutex
}

// ActiveReqSet is the global instance for tracking ongoing requests
var ActiveReqSet ActiveRequestsSet

var southBoundURL = "southboundurl"
var northBoundURL = "northboundurl"

// AggregationSource  payload of adding a  AggregationSource
type AggregationSource struct {
	HostName string `json:"HostName"`
	UserName string `json:"UserName"`
	Password string `json:"Password"`
	Links    *Links `json:"Links,omitempty"`
}

// Links holds information of Oem
type Links struct {
	Oem              *AddOEM           `json:"Oem,omitempty"`
	ConnectionMethod *ConnectionMethod `json:"ConnectionMethod,omitempty"`
}

type connectionMethodVariants struct {
	PluginType        string
	PreferredAuthType string
	PluginID          string
	FirmwareVersion   string
}

func getIPAndPortFromAddress(address string) (string, string) {
	ip, port, err := net.SplitHostPort(address)
	if err != nil {
		ip = address
	}
	return ip, port
}

func fillTaskData(taskID, targetURI, request string, resp response.RPC, taskState string, taskStatus string, percentComplete int32, httpMethod string) common.TaskData {
	return common.TaskData{
		TaskID:          taskID,
		TargetURI:       targetURI,
		TaskRequest:     request,
		Response:        resp,
		TaskState:       taskState,
		TaskStatus:      taskStatus,
		PercentComplete: percentComplete,
		HTTPMethod:      httpMethod,
	}
}

//genError generates error response so as to reduce boiler plate code
func genError(errorMessage string, respPtr *response.RPC, httpStatusCode int32, StatusMessage string, header map[string]string) {
	respPtr.StatusCode = httpStatusCode
	respPtr.StatusMessage = StatusMessage
	respPtr.Body = errors.CreateErrorResponse(respPtr.StatusMessage, errorMessage)
	respPtr.Header = header
	log.Printf(errorMessage)
}

// UpdateTaskData update the task with the given data
func UpdateTaskData(taskData common.TaskData) error {
	respBody, _ := json.Marshal(taskData.Response.Body)
	payLoad := &taskproto.Payload{
		HTTPHeaders:   taskData.Response.Header,
		HTTPOperation: taskData.HTTPMethod,
		JSONBody:      taskData.TaskRequest,
		StatusCode:    taskData.Response.StatusCode,
		TargetURI:     taskData.TargetURI,
		ResponseBody:  respBody,
	}

	err := services.UpdateTask(taskData.TaskID, taskData.TaskState, taskData.TaskStatus, taskData.PercentComplete, payLoad, time.Now())
	if err != nil && (err.Error() == common.Cancelling) {
		// We cant do anything here as the task has done it work completely, we cant reverse it.
		//Unless if we can do opposite/reverse action for delete server which is add server.
		services.UpdateTask(taskData.TaskID, common.Cancelled, taskData.TaskStatus, taskData.PercentComplete, payLoad, time.Now())
		if taskData.PercentComplete == 0 {
			return fmt.Errorf("error while starting the task: %v", err)
		}
		runtime.Goexit()
		//		return fmt.Errorf(common.Cancelled)
	}
	return nil
}

func contactPlugin(req getResourceRequest, errorMessage string) ([]byte, string, responseStatus, error) {
	var resp responseStatus
	pluginResp, err := callPlugin(req)
	if err != nil {
		if req.StatusPoll {
			if req.GetPluginStatus(req.Plugin) {
				pluginResp, err = callPlugin(req)
			}
		}
		if err != nil {
			errorMessage = errorMessage + err.Error()
			resp.StatusCode = http.StatusServiceUnavailable
			resp.StatusMessage = response.CouldNotEstablishConnection
			resp.MsgArgs = []interface{}{"https://" + req.Plugin.IP + ":" + req.Plugin.Port + req.OID}
			return nil, "", resp, fmt.Errorf(errorMessage)
		}
	}

	defer pluginResp.Body.Close()
	body, err := ioutil.ReadAll(pluginResp.Body)
	if err != nil {
		errorMessage := "error while trying to read plugin response body: " + err.Error()
		resp.StatusCode = http.StatusInternalServerError
		resp.StatusMessage = response.InternalError
		return nil, "", resp, fmt.Errorf(errorMessage)
	}

	if pluginResp.StatusCode != http.StatusCreated && pluginResp.StatusCode != http.StatusOK {
		if pluginResp.StatusCode == http.StatusUnauthorized {
			errorMessage += "error: invalid resource username/password"
			resp.StatusCode = int32(pluginResp.StatusCode)
			resp.StatusMessage = response.ResourceAtURIUnauthorized
			resp.MsgArgs = []interface{}{"https://" + req.Plugin.IP + ":" + req.Plugin.Port + req.OID}
			log.Println(errorMessage)
			return nil, "", resp, fmt.Errorf(errorMessage)
		}
		errorMessage += string(body)
		resp.StatusCode = int32(pluginResp.StatusCode)
		resp.StatusMessage = response.InternalError
		log.Println(errorMessage)
		return body, "", resp, fmt.Errorf(errorMessage)
	}

	data := string(body)
	//replacing the resposne with north bound translation URL
	for key, value := range getTranslationURL(northBoundURL) {
		data = strings.Replace(data, key, value, -1)
	}
	resp.StatusCode = int32(pluginResp.StatusCode)
	return []byte(data), pluginResp.Header.Get("X-Auth-Token"), resp, nil
}

// keyFormation is to form the key to insert in DB
func keyFormation(oid, systemID, DeviceUUID string) string {
	if oid[len(oid)-1:] == "/" {
		oid = oid[:len(oid)-1]
	}
	str := strings.Split(oid, "/")
	var key []string
	for i, id := range str {
		if id == systemID && (strings.EqualFold(str[i-1], "Systems") || strings.EqualFold(str[i-1], "Chassis") || strings.EqualFold(str[i-1], "Managers") || strings.EqualFold(str[i-1], "FirmwareInventory") || strings.EqualFold(str[i-1], "SoftwareInventory")) {
			key = append(key, DeviceUUID+":"+id)
			continue
		}
		key = append(key, id)
	}
	return strings.Join(key, "/")
}

func (h *respHolder) getAllSystemInfo(taskID string, progress int32, alottedWork int32, req getResourceRequest) (string, int32, error) {
	var resourceURI string
	body, _, getResponse, err := contactPlugin(req, "error while trying to get system collection details: ")
	if err != nil {
		h.lock.Lock()
		h.ErrorMessage = err.Error()

		h.StatusMessage = getResponse.StatusMessage
		h.StatusCode = getResponse.StatusCode
		h.MsgArgs = getResponse.MsgArgs
		h.lock.Unlock()
		log.Println(err)
		return "", progress, err
	}
	h.SystemURL = make([]string, 0)
	h.PluginResponse = string(body)
	systemsMap := make(map[string]interface{})
	err = json.Unmarshal([]byte(body), &systemsMap)
	if err != nil {
		h.lock.Lock()
		h.ErrorMessage = "error while trying unmarshal systems collection: " + err.Error()
		h.StatusMessage = response.InternalError
		h.StatusCode = http.StatusInternalServerError
		h.lock.Unlock()
		log.Println("error while trying unmarshal systems collection: ", err.Error())
		return "", progress, err
	}
	systemMembers := systemsMap["Members"]
	// Loop through System collection members and discover all of them
	errorMessage := "error : get system collection members failed for ["
	foundErr := false
	for _, object := range systemMembers.([]interface{}) {
		estimatedWork := alottedWork / int32(len(systemMembers.([]interface{})))
		oDataID := object.(map[string]interface{})["@odata.id"].(string)
		req.OID = oDataID
		if resourceURI, progress, err = h.getSystemInfo(taskID, progress, estimatedWork, req); err != nil {
			errorMessage += oDataID + ":err-" + err.Error() + "; "
			foundErr = true
		}
	}
	if foundErr {
		return resourceURI, progress, fmt.Errorf("%s]", errorMessage)
	}
	return resourceURI, progress, nil
}

//Registries Discovery function
func (h *respHolder) getAllRegistries(taskID string, progress int32, alottedWork int32, req getResourceRequest) int32 {

	// Get all available file names in the registry store directory in a list
	registryStore := config.Data.RegistryStorePath
	regFiles, err := ioutil.ReadDir(registryStore)
	if err != nil {
		log.Printf("error while reading the files from directory %v: %v", registryStore, err)
		log.Fatal(err)
	}
	//Construct the list of file names available
	var standardFiles []string
	for _, regFile := range regFiles {
		standardFiles = append(standardFiles, regFile.Name())
	}

	body, _, getResponse, err := contactPlugin(req, "error while trying to get the Registries collection  details: ")
	if err != nil {
		h.lock.Lock()
		h.ErrorMessage = err.Error()
		h.StatusMessage = getResponse.StatusMessage
		h.StatusCode = getResponse.StatusCode
		h.lock.Unlock()
		log.Println(err)
		return progress
	}
	registriesMap := make(map[string]interface{})
	err = json.Unmarshal([]byte(body), &registriesMap)
	if err != nil {
		h.lock.Lock()
		h.ErrorMessage = "error while trying unmarshal Registries collection: " + err.Error()
		h.StatusMessage = response.InternalError
		h.StatusCode = http.StatusInternalServerError
		h.lock.Unlock()
		log.Println("error while trying to unmarshal Registries collection: ", err)
		return progress

	}
	registriesMembers := registriesMap["Members"]
	// Loop through all the registry members collection and discover all of them
	for _, object := range registriesMembers.([]interface{}) {
		estimatedWork := alottedWork / int32(len(registriesMembers.([]interface{})))
		if object == nil {
			progress = progress + estimatedWork
			continue
		}
		oDataIDInterface := object.(map[string]interface{})["@odata.id"]
		if oDataIDInterface == nil {
			progress = progress + estimatedWork
			continue
		}
		oDataID := oDataIDInterface.(string)
		req.OID = oDataID
		progress = h.getRegistriesInfo(taskID, progress, estimatedWork, standardFiles, req)
	}
	return progress
}

func (h *respHolder) getRegistriesInfo(taskID string, progress int32, allotedWork int32, standardFiles []string, req getResourceRequest) int32 {
	body, _, getResponse, err := contactPlugin(req, "error while trying to get Registry fileinfo details: ")
	if err != nil {
		h.lock.Lock()
		h.ErrorMessage = err.Error()
		h.StatusMessage = getResponse.StatusMessage
		h.StatusCode = getResponse.StatusCode
		h.lock.Unlock()
		return progress
	}
	var registryFileInfo map[string]interface{}
	err = json.Unmarshal(body, &registryFileInfo)
	if err != nil {
		h.lock.Lock()
		h.ErrorMessage = "error while trying unmarshal response body: " + err.Error()
		h.StatusMessage = response.InternalError
		h.StatusCode = http.StatusInternalServerError
		h.lock.Unlock()
		return progress
	}
	uri := ""
	/* '#' charactor in the begining of the registryfile name is giving some issue
	* during api routing. So getting Id instead of Registry name if it has '#' char as a
	* prefix.
	 */
	registryNameInterface := registryFileInfo["Registry"]
	// If Registry field is not present, then nothing to discover.So return progress.
	if registryNameInterface == nil {
		return progress + allotedWork
	}
	registryName := registryNameInterface.(string)
	if strings.HasPrefix(registryName, "#") {
		registryName = registryFileInfo["Id"].(string)
	}
	// Check if file not exist go get ut and store in DB
	if isFileExist(standardFiles, registryName+".json") == true {
		return progress + allotedWork
	}
	locations := registryFileInfo["Location"]
	for _, location := range locations.([]interface{}) {
		if location == nil {
			continue
		}
		languageInterface := location.(map[string]interface{})["Language"]
		if languageInterface == nil {
			continue
		}
		language := languageInterface.(string)
		if language == "en" {
			uriInterface := location.(map[string]interface{})["Uri"]
			//if  Uri object type is map then we skip, as we dont know how to proceed
			// with processing the document.
			if reflect.ValueOf(uriInterface).Kind() == reflect.Map {
				continue
			}
			if uriInterface != nil {
				uri = uriInterface.(string)
			}
			break
		}
	}
	if uri == "" {
		/*
			h.lock.Lock()
			h.ErrorMessage = "error while Registry file Uri is empty"
			h.StatusMessage = response.InternalError
			h.StatusCode = http.StatusInternalServerError
			h.lock.Unlock()
		*/
		return progress + allotedWork
	}
	req.OID = uri
	h.getRegistryFile(registryName, req)
	// File already exist retrun progress here
	return progress + allotedWork

}

func (h *respHolder) getRegistryFile(registryName string, req getResourceRequest) {
	body, _, getResponse, err := contactPlugin(req, "error while trying to get Registry file: ")
	if err != nil {
		h.lock.Lock()
		h.ErrorMessage = err.Error()
		h.StatusMessage = getResponse.StatusMessage
		h.StatusCode = getResponse.StatusCode
		h.lock.Unlock()
		return
	}

	// Store the file in DB
	err = agmodel.SaveRegistryFile(body, "Registries", registryName+".json")
	if err != nil {
		h.lock.Lock()
		h.ErrorMessage = "error while trying to save data: " + err.Error()
		h.StatusMessage = response.InternalError
		h.StatusCode = http.StatusInternalServerError
		h.lock.Unlock()
		return
	}
}

func isFileExist(existingFiles []string, substr string) bool {
	fileExist := false

	for _, existingFile := range existingFiles {
		index := strings.Index(existingFile, substr)
		if index != -1 {
			return true
		}
	}
	// Check if the file is present in DB
	_, err := agmodel.GetRegistryFile("Registries", substr)
	if err == nil {
		fileExist = true
	}
	return fileExist
}

func (h *respHolder) getAllRootInfo(taskID string, progress int32, alottedWork int32, req getResourceRequest) int32 {
	resourceName := req.OID
	body, _, getResponse, err := contactPlugin(req, "error while trying to get the"+resourceName+"collection details: ")
	if err != nil {
		h.lock.Lock()
		h.ErrorMessage = err.Error()
		h.StatusMessage = getResponse.StatusMessage
		h.StatusCode = getResponse.StatusCode
		h.MsgArgs = getResponse.MsgArgs
		h.lock.Unlock()
		log.Println(err)
		return progress
	}

	resourceMap := make(map[string]interface{})
	err = json.Unmarshal([]byte(body), &resourceMap)
	if err != nil {
		h.lock.Lock()
		h.ErrorMessage = "error while trying unmarshal " + resourceName + " " + err.Error()
		h.StatusMessage = response.InternalError
		h.StatusCode = http.StatusInternalServerError
		h.lock.Unlock()
		log.Println("error while trying to unmarshal"+resourceName+": ", err)
		return progress

	}

	resourceMembers := resourceMap["Members"]
	// Loop through all the resource members collection and discover all of them
	for _, object := range resourceMembers.([]interface{}) {
		estimatedWork := alottedWork / int32(len(resourceMembers.([]interface{})))
		oDataID := object.(map[string]interface{})["@odata.id"].(string)
		req.OID = oDataID
		progress = h.getIndivdualInfo(taskID, progress, estimatedWork, req)
	}
	return progress
}

func (h *respHolder) getSystemInfo(taskID string, progress int32, alottedWork int32, req getResourceRequest) (string, int32, error) {
	body, _, getResponse, err := contactPlugin(req, "error while trying to get system collection details: ")
	if err != nil {
		h.lock.Lock()
		h.ErrorMessage = err.Error()
		if strings.Contains(h.ErrorMessage, errors.SystemNotSupportedErrString) {
			h.StatusMessage = response.ActionNotSupported
		} else {
			h.StatusMessage = getResponse.StatusMessage
		}
		h.StatusCode = getResponse.StatusCode
		h.lock.Unlock()
		return "", progress, err
	}

	var computeSystem map[string]interface{}
	err = json.Unmarshal(body, &computeSystem)
	if err != nil {
		h.lock.Lock()
		h.ErrorMessage = "error while trying unmarshal response body: " + err.Error()
		h.StatusMessage = response.InternalError
		h.StatusCode = http.StatusInternalServerError
		h.lock.Unlock()
		return "", progress, err
	}

	oid := computeSystem["@odata.id"].(string)
	computeSystemID := computeSystem["Id"].(string)
	computeSystemUUID := computeSystem["UUID"].(string)
	oidKey := keyFormation(oid, computeSystemID, req.DeviceUUID)
	if !req.UpdateFlag {
		indexList, err := agmodel.GetString("UUID", computeSystemUUID)
		if err != nil {
			log.Println(err.Error())
			h.lock.Lock()
			h.StatusCode = http.StatusInternalServerError
			h.StatusMessage = response.InternalError
			h.lock.Unlock()
			return oidKey, progress, err
		}
		if len(indexList) > 0 {
			h.lock.Lock()
			h.StatusCode = http.StatusConflict
			h.StatusMessage = response.ResourceAlreadyExists
			h.ErrorMessage = "Resource already exists"
			h.MsgArgs = []interface{}{"ComputerSystem", "ComputerSystem", "ComputerSystem"}
			h.lock.Unlock()
			return oidKey, progress, fmt.Errorf(h.ErrorMessage)
		}

	}
	updatedResourceData := updateResourceDataWithUUID(string(body), req.DeviceUUID)
	// persist the response with table ComputerSystem  and key as system UUID + Oid Needs relook TODO
	err = agmodel.GenericSave([]byte(updatedResourceData), "ComputerSystem", oidKey)
	if err != nil {
		h.lock.Lock()
		h.ErrorMessage = "error while trying to save data: " + err.Error()
		h.StatusMessage = response.InternalError
		h.StatusCode = http.StatusInternalServerError
		h.lock.Unlock()
		return oidKey, progress, err
	}
	h.TraversedLinks[req.OID] = true
	h.SystemURL = append(h.SystemURL, oidKey)
	var retrievalLinks = make(map[string]bool)
	getLinks(computeSystem, retrievalLinks, false)

	removeRetrievalLinks(retrievalLinks, oid, config.Data.AddComputeSkipResources.SystemCollection, h.TraversedLinks)

	req.SystemID = computeSystemID
	req.ParentOID = oid
	for resourceOID, oemFlag := range retrievalLinks {
		estimatedWork := alottedWork / int32(len(retrievalLinks))
		req.OID = resourceOID
		req.OemFlag = oemFlag
		progress = h.getResourceDetails(taskID, progress, estimatedWork, req)
	}
	json.Unmarshal([]byte(updatedResourceData), &computeSystem)
	searchForm := createServerSearchIndex(computeSystem, oidKey, req.DeviceUUID)
	//save the final search form here
	if req.UpdateFlag {
		err = agmodel.UpdateIndex(searchForm, oidKey, computeSystemUUID)
	} else {
		err = agmodel.SaveIndex(searchForm, oidKey, computeSystemUUID)
	}
	if err != nil {
		h.ErrorMessage = "error while trying save index values: " + err.Error()
		h.StatusMessage = response.InternalError
		h.StatusCode = http.StatusInternalServerError
		return oidKey, progress, err
	}
	return oidKey, progress, nil
}

// getStorageInfo is used to rediscover storage data from a system
func (h *respHolder) getStorageInfo(progress int32, alottedWork int32, req getResourceRequest) (string, int32, error) {
	body, _, getResponse, err := contactPlugin(req, "error while trying to get system storage collection details: ")
	if err != nil {
		h.lock.Lock()
		h.ErrorMessage = err.Error()
		if strings.Contains(h.ErrorMessage, errors.SystemNotSupportedErrString) {
			h.StatusMessage = response.ActionNotSupported
		} else {
			h.StatusMessage = getResponse.StatusMessage
		}
		h.StatusCode = getResponse.StatusCode
		h.lock.Unlock()
		return "", progress, err
	}

	var computeSystem map[string]interface{}
	err = json.Unmarshal(body, &computeSystem)
	if err != nil {
		h.lock.Lock()
		h.ErrorMessage = "error while trying unmarshal response body of system storage: " + err.Error()
		h.StatusMessage = response.InternalError
		h.StatusCode = http.StatusInternalServerError
		h.lock.Unlock()
		return "", progress, err
	}

	// Read system data from DB
	systemURI := strings.Replace(req.OID, "/Storage", "", -1)
	systemURI = strings.Replace(systemURI, "/Systems/", "/Systems/"+req.DeviceUUID+":", -1)
	data, dbErr := agmodel.GetResource("ComputerSystem", systemURI)
	if dbErr != nil {
		log.Println("error while getting the systems data", dbErr.Error())
		return "", progress, err
	}
	// unmarshall the systems data
	var systemData map[string]interface{}
	err = json.Unmarshal([]byte(data), &systemData)
	if err != nil {
		log.Println("Error while unmarshaling system's data", err)
		return "", progress, err
	}

	oid := computeSystem["@odata.id"].(string)
	computeSystemID := systemData["Id"].(string)
	computeSystemUUID := systemData["UUID"].(string)
	oidKey := keyFormation(oid, computeSystemID, req.DeviceUUID)

	updatedResourceData := updateResourceDataWithUUID(string(body), req.DeviceUUID)
	// persist the response with table Storage
	resourceName := getResourceName(req.OID, true)
	err = agmodel.GenericSave([]byte(updatedResourceData), resourceName, oidKey)
	if err != nil {
		h.lock.Lock()
		h.ErrorMessage = "error while trying to save data: " + err.Error()
		h.StatusMessage = response.InternalError
		h.StatusCode = http.StatusInternalServerError
		h.lock.Unlock()
		return oidKey, progress, err
	}
	h.TraversedLinks[req.OID] = true
	h.SystemURL = append(h.SystemURL, oidKey)
	var retrievalLinks = make(map[string]bool)
	getLinks(computeSystem, retrievalLinks, false)

	removeRetrievalLinks(retrievalLinks, oid, config.Data.AddComputeSkipResources.SystemCollection, h.TraversedLinks)

	req.SystemID = computeSystemID
	req.ParentOID = oid
	for resourceOID, oemFlag := range retrievalLinks {
		estimatedWork := alottedWork / int32(len(retrievalLinks))
		req.OID = resourceOID
		req.OemFlag = oemFlag
		// Passing taskid as empty string
		progress = h.getResourceDetails("", progress, estimatedWork, req)
	}
	json.Unmarshal([]byte(updatedResourceData), &computeSystem)
	searchForm := createServerSearchIndex(computeSystem, oidKey, req.DeviceUUID)
	//save the final search form here
	if req.UpdateFlag {
		err = agmodel.UpdateIndex(searchForm, oidKey, computeSystemUUID)
	} else {
		err = agmodel.SaveIndex(searchForm, oidKey, computeSystemUUID)
	}
	if err != nil {
		h.ErrorMessage = "error while trying save index values: " + err.Error()
		h.StatusMessage = response.InternalError
		h.StatusCode = http.StatusInternalServerError
		return oidKey, progress, err
	}
	return oidKey, progress, nil
}

func createServerSearchIndex(computeSystem map[string]interface{}, oidKey, deviceUUID string) map[string]interface{} {
	var searchForm = make(map[string]interface{})

	if val, ok := computeSystem["MemorySummary"]; ok {
		memSum := val.(map[string]interface{})
		searchForm["MemorySummary/TotalSystemMemoryGiB"] = memSum["TotalSystemMemoryGiB"].(float64)
		if _, ok := memSum["TotalSystemPersistentMemoryGiB"]; ok {
			searchForm["MemorySummary/TotalSystemPersistentMemoryGiB"] = memSum["TotalSystemPersistentMemoryGiB"].(float64)
		}
	}
	if _, ok := computeSystem["SystemType"]; ok {
		searchForm["SystemType"] = computeSystem["SystemType"].(string)
	}
	if val, ok := computeSystem["ProcessorSummary"]; ok {
		procSum := val.(map[string]interface{})
		searchForm["ProcessorSummary/Count"] = procSum["Count"].(float64)
		searchForm["ProcessorSummary/sockets"] = procSum["Count"].(float64)
		searchForm["ProcessorSummary/Model"] = procSum["Model"].(string)
	}
	if _, ok := computeSystem["PowerState"]; ok {
		searchForm["PowerState"] = computeSystem["PowerState"].(string)
	}

	// saving the firmware version
	if !strings.Contains(oidKey, "/Storage") {
		if firmwareVersion := getFirmwareVersion(oidKey); firmwareVersion != "" {
			searchForm["FirmwareVersion"] = firmwareVersion
		}
	}

	// saving storage drive quantity/capacity/type
	if val, ok := computeSystem["Storage"]; ok || strings.Contains(oidKey, "/Storage") {
		var storageCollectionOdataID string
		if strings.Contains(oidKey, "/Storage") {
			storageCollectionOdataID = oidKey
		} else {
			storage := val.(map[string]interface{})
			storageCollectionOdataID = storage["@odata.id"].(string)
		}
		storageCollection := agcommon.GetStorageResources(strings.TrimSuffix(storageCollectionOdataID, "/"))
		storageMembers := storageCollection["Members"]
		if storageMembers != nil {
			// Loop through all the storage members collection and discover all of them
			for _, object := range storageMembers.([]interface{}) {
				storageODataID := object.(map[string]interface{})["@odata.id"].(string)
				storageRes := agcommon.GetStorageResources(strings.TrimSuffix(storageODataID, "/"))
				drives := storageRes["Drives"]
				if drives != nil {
					quantity := len(drives.([]interface{}))
					var capacity []float64
					var types []string
					for _, drive := range drives.([]interface{}) {
						driveODataID := drive.(map[string]interface{})["@odata.id"].(string)
						driveRes := agcommon.GetStorageResources(strings.TrimSuffix(driveODataID, "/"))
						capInBytes := driveRes["CapacityBytes"]
						// convert bytes to gb in decimal format
						if capInBytes != nil {
							capInGbs := capInBytes.(float64) / 1000000000
							capacity = append(capacity, capInGbs)
						}
						mediaType := driveRes["MediaType"]
						if mediaType != nil {
							types = append(types, mediaType.(string))
						}
					}

					searchForm["Storage/Drives/Quantity"] = quantity
					searchForm["Storage/Drives/Capacity"] = capacity
					searchForm["Storage/Drives/Type"] = types
				}
			}
		}
	}
	return searchForm
}
func (h *respHolder) getIndivdualInfo(taskID string, progress int32, alottedWork int32, req getResourceRequest) int32 {
	resourceName := getResourceName(req.OID, false)
	body, _, getResponse, err := contactPlugin(req, "error while trying to get "+resourceName+" details: ")
	if err != nil {
		h.lock.Lock()
		h.ErrorMessage = err.Error()
		h.StatusMessage = getResponse.StatusMessage
		h.StatusCode = getResponse.StatusCode
		h.lock.Unlock()
		return progress
	}
	var resource map[string]interface{}
	err = json.Unmarshal(body, &resource)
	if err != nil {
		h.lock.Lock()
		h.ErrorMessage = "error while trying unmarshal response body: " + err.Error()
		h.StatusMessage = response.InternalError
		h.StatusCode = http.StatusInternalServerError
		h.lock.Unlock()
		return progress
	}
	oid := resource["@odata.id"].(string)
	resourceID := resource["Id"].(string)

	oidKey := keyFormation(oid, resourceID, req.DeviceUUID)

	//replacing the uuid while saving the data
	updatedResourceData := updateResourceDataWithUUID(string(body), req.DeviceUUID)
	// persist the response with table resource and key as system UUID + Oid Needs relook TODO
	err = agmodel.GenericSave([]byte(updatedResourceData), resourceName, oidKey)
	if err != nil {
		h.lock.Lock()
		h.ErrorMessage = "error while trying to save data: " + err.Error()
		h.StatusMessage = response.InternalError
		h.StatusCode = http.StatusInternalServerError
		h.lock.Unlock()
		return progress
	}
	h.TraversedLinks[req.OID] = true
	var retrievalLinks = make(map[string]bool)
	getLinks(resource, retrievalLinks, false)

	removeRetrievalLinks(retrievalLinks, oid, config.Data.AddComputeSkipResources.ChassisCollection, h.TraversedLinks)

	req.SystemID = resourceID
	req.ParentOID = oid
	for resourceOID, oemFlag := range retrievalLinks {
		estimatedWork := alottedWork / int32(len(retrievalLinks))
		req.OID = resourceOID
		req.OemFlag = oemFlag
		progress = h.getResourceDetails(taskID, progress, estimatedWork, req)
	}
	return progress
}

func (h *respHolder) getResourceDetails(taskID string, progress int32, alottedWork int32, req getResourceRequest) int32 {
	h.TraversedLinks[req.OID] = true
	body, _, getResponse, err := contactPlugin(req, "error while trying to get the "+req.OID+" details: ")
	if err != nil {
		h.lock.Lock()
		h.ErrorMessage = err.Error()
		h.StatusMessage = getResponse.StatusMessage
		h.MsgArgs = getResponse.MsgArgs
		h.StatusCode = getResponse.StatusCode
		h.lock.Unlock()
		return progress
	}
	var resourceData map[string]interface{}
	err = json.Unmarshal(body, &resourceData)
	if err != nil {
		h.lock.Lock()
		h.ErrorMessage = "error while trying unmarshal : " + err.Error()
		h.StatusCode = http.StatusInternalServerError
		h.StatusMessage = response.InternalError
		log.Println(h.ErrorMessage)
		h.lock.Unlock()
		return progress
	}
	oidKey := keyFormation(req.OID, req.SystemID, req.DeviceUUID)
	var memberFlag bool
	if _, ok := resourceData["Members"]; ok {
		memberFlag = true
	}
	resourceName := getResourceName(req.OID, memberFlag)

	//replacing the uuid while saving the data
	updatedResourceData := updateResourceDataWithUUID(string(body), req.DeviceUUID)
	// persist the response with table resourceName and key as system UUID + Oid Needs relook TODO
	err = agmodel.GenericSave([]byte(updatedResourceData), resourceName, oidKey)
	if err != nil {
		if strings.Contains(err.Error(), "duplicate") {
			return progress
		}
		h.lock.Lock()
		h.ErrorMessage = "error while trying to save data: " + err.Error()
		h.StatusCode = http.StatusInternalServerError
		h.StatusMessage = response.InternalError
		log.Println(h.ErrorMessage)
		h.lock.Unlock()
		return progress
	}
	var retrievalLinks = make(map[string]bool)
	getLinks(resourceData, retrievalLinks, req.OemFlag)
	/* Loop through  Collection members and discover all of them*/
	for oid, oemFlag := range retrievalLinks {
		// skipping the Retrieval if oid mathches the parent oid
		if checkRetrieval(oid, req.OID, h.TraversedLinks) {
			estimatedWork := alottedWork / int32(len(retrievalLinks))
			childReq := req
			childReq.OID = oid
			childReq.ParentOID = req.OID
			childReq.OemFlag = oemFlag
			progress = h.getResourceDetails(taskID, progress, estimatedWork, childReq)
		}
	}

	progress = progress + alottedWork
	var task = fillTaskData(taskID, req.TargetURI, req.TaskRequest, response.RPC{}, common.Running, common.OK, progress, http.MethodPost)
	err = req.UpdateTask(task)

	if err != nil && (err.Error() == common.Cancelling) {
		var task = fillTaskData(taskID, req.TargetURI, req.TaskRequest, response.RPC{}, common.Cancelled, common.OK, progress, http.MethodPost)
		req.UpdateTask(task)

	}
	return progress
}

func getResourceName(oDataID string, memberFlag bool) string {
	str := strings.Split(oDataID, "/")
	if memberFlag {
		return str[len(str)-1] + "Collection"
	}
	if _, err := strconv.Atoi(str[len(str)-2]); err == nil {
		return str[len(str)-1]
	}
	return str[len(str)-2]
}

// getLinks recursively finds and stores all the  @odata.id whcih is present in the request
func getLinks(data map[string]interface{}, retrievalLinks map[string]bool, oemFlag bool) {
	for key, value := range data {
		switch value.(type) {
		// condition to validate the map data
		case map[string]interface{}:
			if strings.EqualFold(key, "Oem") {
				oemFlag = true
			}
			getLinks(value.(map[string]interface{}), retrievalLinks, oemFlag)
		// condition to validate the array data
		case []interface{}:
			memberData := value.([]interface{})
			for _, v := range memberData {
				switch v.(type) {
				case map[string]interface{}:
					if strings.EqualFold(key, "Oem") {
						oemFlag = true
					}
					getLinks(v.(map[string]interface{}), retrievalLinks, oemFlag)
				}
			}
		default:
			// stores value of @odata.id
			if key == "@odata.id" {
				link := strings.TrimSuffix(value.(string), "/")
				retrievalLinks[link] = oemFlag
			}
		}

	}
}

func checkRetrieval(oid, parentoid string, traversedLinks map[string]bool) bool {
	if _, ok := traversedLinks[oid]; ok {
		return false
	}
	//skiping the Retrieval if oid mathches the parent oid
	if strings.EqualFold(parentoid, oid) || strings.EqualFold(parentoid+"/", oid) {
		return false
	}
	//skiping the Retrieval if parent oid contains links in other resource of config
	// TODO : beyond second level Retrieval need to be taken from config it will be implemented in RUCE-1239
	for _, resourceName := range config.Data.AddComputeSkipResources.OtherCollection {
		if strings.Contains(parentoid, resourceName) {
			return false
		}
	}
	return true
}

func removeRetrievalLinks(retrievalLinks map[string]bool, parentoid string, resourceList []string, traversedLinks map[string]bool) {
	for resoureOID := range retrievalLinks {
		// check if oid is already traversed
		if _, ok := traversedLinks[resoureOID]; ok {
			delete(retrievalLinks, resoureOID)
			continue
		}
		// removing the oid if matches parent oid
		if strings.EqualFold(parentoid, resoureOID) || strings.EqualFold(parentoid+"/", resoureOID) {
			delete(retrievalLinks, resoureOID)
			continue
		}
		for i := 0; i < len(resourceList); i++ {
			// removing the oid if it is present list which contains all resoure name  which need to be ignored
			if strings.Contains(resoureOID, resourceList[i]) {
				delete(retrievalLinks, resoureOID)
				continue
			}
		}
	}
	return
}

func callPlugin(req getResourceRequest) (*http.Response, error) {
	var oid string
	for key, value := range getTranslationURL(southBoundURL) {
		oid = strings.Replace(req.OID, key, value, -1)
	}
	var reqURL = "https://" + req.Plugin.IP + ":" + req.Plugin.Port + oid
	if strings.EqualFold(req.Plugin.PreferredAuthType, "BasicAuth") {
		return req.ContactClient(reqURL, req.HTTPMethodType, "", oid, req.DeviceInfo, req.LoginCredentials)
	}
	return req.ContactClient(reqURL, req.HTTPMethodType, req.Token, oid, req.DeviceInfo, nil)
}

func updateManagerName(data []byte, pluginID string) []byte {
	var managersMap map[string]interface{}
	json.Unmarshal(data, &managersMap)
	managersMap["Name"] = pluginID
	data, _ = json.Marshal(managersMap)
	return data
}

func getFirmwareVersion(oid string) string {
	// replace the system with the manager
	managerID := strings.Replace(oid, "Systems", "Managers", -1)
	data, dbErr := agmodel.GetResource("Managers", managerID)
	if dbErr != nil {
		log.Println("error while getting the managers data", dbErr.Error())
		return ""
	}
	// unmarshall the managers data
	var managersData map[string]interface{}
	err := json.Unmarshal([]byte(data), &managersData)
	if err != nil {
		log.Println("Error while unmarshaling  the data", err)
		return ""
	}
	var firmwareVersion string
	var ok bool
	if firmwareVersion, ok = managersData["FirmwareVersion"].(string); !ok {
		return ""
	}
	return firmwareVersion
}

// CreateDefaultEventSubscription will create default events subscriptions
func CreateDefaultEventSubscription(systemID []string) {
	log.Printf("info: creation of default subscriptions for %v are initiated.", systemID)
	events := eventsproto.NewEventsService(services.Events, services.Service.Client())
	_, err := events.CreateDefaultEventSubscription(context.TODO(), &eventsproto.DefaultEventSubRequest{
		SystemID:      systemID,
		EventTypes:    []string{"Alert"},
		MessageIDs:    []string{},
		ResourceTypes: []string{},
		Protocol:      "Redfish",
	})
	if err != nil {
		log.Printf("error while creating default events: %v", err)
		return
	}
}

// PublishEvent will publish default events
func PublishEvent(systemIDs []string, collectionName string) {
	for i := 0; i < len(systemIDs); i++ {
		agmessagebus.Publish(systemIDs[i], "ResourceAdded", collectionName)
	}
}

func getIDsFromURI(uri string) (string, string, error) {
	lastChar := uri[len(uri)-1:]
	if lastChar == "/" {
		uri = uri[:len(uri)-1]
	}
	uriParts := strings.Split(uri, "/")
	ids := strings.Split(uriParts[len(uriParts)-1], ":")
	if len(ids) != 2 {
		return "", "", fmt.Errorf("error: no system id is found in %v", uri)
	}
	return ids[0], ids[1], nil
}

// rollbackInMemory will delete all InMemory data with the resourceURI
// passed. This function is used for rollback the InMemoryDB data
// if any error happens while adding a server
func (e *ExternalInterface) rollbackInMemory(resourceURI string) {
	if resourceURI != "" {
		index := strings.LastIndexAny(resourceURI, "/")
		e.DeleteComputeSystem(index, resourceURI)
	}
}

func updateResourceDataWithUUID(resourceData, uuid string) string {
	//replacing the uuid while saving the data
	//to replace the id of system
	var updatedResourceData = strings.Replace(resourceData, "/redfish/v1/Systems/", "/redfish/v1/Systems/"+uuid+":", -1)
	updatedResourceData = strings.Replace(updatedResourceData, "/redfish/v1/systems/", "/redfish/v1/systems/"+uuid+":", -1)
	// to replace the id in managers
	updatedResourceData = strings.Replace(updatedResourceData, "/redfish/v1/Managers/", "/redfish/v1/Managers/"+uuid+":", -1)
	// to replace id in chassis
	return strings.Replace(updatedResourceData, "/redfish/v1/Chassis/", "/redfish/v1/Chassis/"+uuid+":", -1)

}

// check plugin type is supported
func isPluginTypeSupported(pluginType string) bool {
	for _, pType := range config.Data.SupportedPluginTypes {
		if pType == pluginType {
			return true
		}
	}
	return false
}

func getTranslationURL(translationURL string) map[string]string {
	common.MuxLock.Lock()
	defer common.MuxLock.Unlock()
	if translationURL == southBoundURL {
		return config.Data.URLTranslation.SouthBoundURL
	}
	return config.Data.URLTranslation.NorthBoundURL
}

func checkStatus(pluginContactRequest getResourceRequest, req AddResourceRequest, cmVariants connectionMethodVariants, taskInfo *common.TaskUpdateInfo) (response.RPC, int32, []string) {

	var queueList = make([]string, 0)
	ipData := strings.Split(req.ManagerAddress, ":")
	var ip, port string
	ip = ipData[0]
	if len(ipData) > 1 {
		port = ipData[1]
	}
	var plugin = agmodel.Plugin{
		IP:                ip,
		Port:              port,
		Username:          req.UserName,
		Password:          []byte(req.Password),
		ID:                cmVariants.PluginID,
		PluginType:        cmVariants.PluginType,
		PreferredAuthType: cmVariants.PreferredAuthType,
	}
	pluginContactRequest.Plugin = plugin
	pluginContactRequest.StatusPoll = true
	if strings.EqualFold(plugin.PreferredAuthType, "XAuthToken") {
		pluginContactRequest.HTTPMethodType = http.MethodPost
		pluginContactRequest.DeviceInfo = map[string]interface{}{
			"Username": plugin.Username,
			"Password": string(plugin.Password),
		}
		pluginContactRequest.OID = "/ODIM/v1/Sessions"
		_, token, getResponse, err := contactPlugin(pluginContactRequest, "error while creating the session: ")
		if err != nil {
			errMsg := err.Error()
			log.Println(errMsg)
			return common.GeneralError(getResponse.StatusCode, getResponse.StatusMessage, errMsg, getResponse.MsgArgs, taskInfo), getResponse.StatusCode, queueList
		}
		pluginContactRequest.Token = token
	} else {
		pluginContactRequest.LoginCredentials = map[string]string{
			"UserName": plugin.Username,
			"Password": string(plugin.Password),
		}
	}

	// Verfiying the plugin Status
	pluginContactRequest.HTTPMethodType = http.MethodGet
	pluginContactRequest.OID = "/ODIM/v1/Status"
	body, _, getResponse, err := contactPlugin(pluginContactRequest, "error while getting the details "+pluginContactRequest.OID+": ")
	if err != nil {
		errMsg := err.Error()
		log.Println(errMsg)
		return common.GeneralError(getResponse.StatusCode, getResponse.StatusMessage, errMsg, getResponse.MsgArgs, taskInfo), getResponse.StatusCode, queueList
	}
	// extracting the EMB Type and EMB Queue name
	var statusResponse common.StatusResponse
	err = json.Unmarshal(body, &statusResponse)
	if err != nil {
		errMsg := err.Error()
		log.Println(errMsg)
		getResponse.StatusCode = http.StatusInternalServerError
		return common.GeneralError(http.StatusInternalServerError, response.InternalError, errMsg, nil, taskInfo), getResponse.StatusCode, queueList
	}

	// check the firmaware version of plugin is matched with connection method variant version
	if statusResponse.Version != cmVariants.FirmwareVersion {
		errMsg := "firmaware is not supported by connection method"
		log.Println(errMsg)
		getResponse.StatusCode = http.StatusBadRequest
		return common.GeneralError(http.StatusBadRequest, response.PropertyValueNotInList, errMsg, []interface{}{"FirmwareVersion", statusResponse.Version}, taskInfo), getResponse.StatusCode, queueList
	}
	if statusResponse.EventMessageBus != nil {
		for i := 0; i < len(statusResponse.EventMessageBus.EmbQueue); i++ {
			queueList = append(queueList, statusResponse.EventMessageBus.EmbQueue[i].QueueName)
		}
	}
	return response.RPC{}, getResponse.StatusCode, queueList
}

func getConnectionMethodVariants(connectionMethodVariant string) connectionMethodVariants {
	// Split the connectionmethodvariant and get the PluginType, PreferredAuthType, PluginID and FirmwareVersion.
	// Example: Compute:BasicAuth:GRF_v1.0.0
	cm := strings.Split(connectionMethodVariant, ":")
	firmawareVesrion := strings.Split(cm[2], "_")
	return connectionMethodVariants{
		PluginType:        cm[0],
		PreferredAuthType: cm[1],
		PluginID:          cm[2],
		FirmwareVersion:   firmawareVesrion[1],
	}
}<|MERGE_RESOLUTION|>--- conflicted
+++ resolved
@@ -69,12 +69,8 @@
 	EventNotification       func(string, string, string)
 	GetAllKeysFromTable     func(string) ([]string, error)
 	GetConnectionMethod     func(string) (agmodel.ConnectionMethod, *errors.Error)
-<<<<<<< HEAD
 	UpdateConnectionMethod  func(agmodel.ConnectionMethod, string) *errors.Error
-	GetPluginMgrAddr        func(string) (agmodel.Plugin,  *errors.Error)
-=======
 	GetPluginMgrAddr        func(string) (agmodel.Plugin, *errors.Error)
->>>>>>> d1babaaa
 }
 
 type responseStatus struct {

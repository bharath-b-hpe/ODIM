--- conflicted
+++ resolved
@@ -37,31 +37,6 @@
 func GetAggregator() *Aggregator {
 	return &Aggregator{
 		connector: &system.ExternalInterface{
-<<<<<<< HEAD
-			ContactClient:           pmbhandle.ContactPlugin,
-			Auth:                    services.IsAuthorized,
-			GetSessionUserName:      services.GetSessionUserName,
-			CreateTask:              services.CreateTask,
-			CreateChildTask:         services.CreateChildTask,
-			UpdateTask:              system.UpdateTaskData,
-			CreateSubcription:       system.CreateDefaultEventSubscription,
-			PublishEvent:            system.PublishEvent,
-			GetPluginStatus:         agcommon.GetPluginStatus,
-			SubscribeToEMB:          services.SubscribeToEMB,
-			EncryptPassword:         common.EncryptWithPublicKey,
-			DecryptPassword:         common.DecryptWithPrivateKey,
-			DeleteComputeSystem:     agmodel.DeleteComputeSystem,
-			DeleteSystem:            agmodel.DeleteSystem,
-			DeleteEventSubscription: services.DeleteSubscription,
-			EventNotification:       agmessagebus.Publish,
-			GetAllKeysFromTable:     agmodel.GetAllKeysFromTable,
-			GetConnectionMethod:     agmodel.GetConnectionMethod,
-			UpdateConnectionMethod:  agmodel.UpdateConnectionMethod,
-			GetPluginMgrAddr:        agmodel.GetPluginData,
-			GenericSave:             agmodel.GenericSave,
-			CheckActiveRequest:      agmodel.CheckActiveRequest,
-			DeleteActiveRequest:     agmodel.DeleteActiveRequest,
-=======
 			ContactClient:            pmbhandle.ContactPlugin,
 			Auth:                     services.IsAuthorized,
 			GetSessionUserName:       services.GetSessionUserName,
@@ -83,7 +58,9 @@
 			UpdateConnectionMethod:   agmodel.UpdateConnectionMethod,
 			GetPluginMgrAddr:         agmodel.GetPluginData,
 			GetAggregationSourceInfo: agmodel.GetAggregationSourceInfo,
->>>>>>> f2f7459f
+			GenericSave:              agmodel.GenericSave,
+			CheckActiveRequest:       agmodel.CheckActiveRequest,
+			DeleteActiveRequest:      agmodel.DeleteActiveRequest,
 		},
 	}
 }

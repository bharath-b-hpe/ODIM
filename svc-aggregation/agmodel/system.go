--- conflicted
+++ resolved
@@ -316,11 +316,7 @@
 	}
 	for _, value := range sf.SearchKeys {
 		for k := range value {
-<<<<<<< HEAD
 			delErr := conn.Del(k, 0, key)
-=======
-			delErr := conn.Del(k, 0, "*"+key+"*")
->>>>>>> 05308753
 			if delErr != nil {
 				if delErr.Error() != "no data with ID found" {
 					return fmt.Errorf("error while deleting data: " + delErr.Error())
@@ -328,21 +324,14 @@
 			}
 		}
 	}
-<<<<<<< HEAD
+
 	delErr := conn.Del("UUID", 0, key)
-=======
-	delErr := conn.Del("UUID", 0, "*"+key+"*")
->>>>>>> 05308753
 	if delErr != nil {
 		if delErr.Error() != "no data with ID found" {
 			return fmt.Errorf("error while deleting data: " + delErr.Error())
 		}
 	}
-<<<<<<< HEAD
 	delErr = conn.Del("PowerState", 0, key)
-=======
-	delErr = conn.Del("PowerState", 0, "*"+key+"*")
->>>>>>> 05308753
 	if delErr != nil {
 		if delErr.Error() != "no data with ID found" {
 			return fmt.Errorf("error while deleting data: " + delErr.Error())

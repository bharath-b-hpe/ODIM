#(C) Copyright [2020] Hewlett Packard Enterprise Development LP
#
#Licensed under the Apache License, Version 2.0 (the "License"); you may
#not use this file except in compliance with the License. You may obtain
#a copy of the License at
#
#    http:#www.apache.org/licenses/LICENSE-2.0
#
#Unless required by applicable law or agreed to in writing, software
#distributed under the License is distributed on an "AS IS" BASIS, WITHOUT
#WARRANTIES OR CONDITIONS OF ANY KIND, either express or implied. See the
#License for the specific language governing permissions and limitations
# under the License.
name: build_unittest

on:
  pull_request:
    branches: [ development ]

jobs:

  build:
    name: Build
    runs-on: ubuntu-18.04
    steps:

    - name: Set up Go 1.13.8
      uses: actions/setup-go@v2
      with:
        go-version: 1.13.8
      id: go
          
    - name: Setup Redis
      run: |
        sudo apt-get install -y build-essential
        wget -c http://download.redis.io/releases/redis-5.0.8.tar.gz -P /var/tmp
        sudo tar -C /var/tmp -xzf /var/tmp/redis-5.0.8.tar.gz
        cd /var/tmp/redis-5.0.8
        sudo make install
        sudo utils/install_server.sh << HERE
        
        
        
        
        
        
        
        HERE
        echo `sudo /etc/init.d/redis_6379 status`
        sudo utils/install_server.sh << HERE
        6380
        
        
        
        
        
        
        HERE
        echo `sudo /etc/init.d/redis_6380 status`
        sleep 10s
        
    - name: Check out code into the Go module directory
      uses: actions/checkout@v2
    
    - name: Build
      run: |
          LIST=`ls -R | grep -v 'svc-plugin-rest-client' | grep -E '^svc-|^plugin-'`
          for i in $LIST; do
            echo "Compiling $i"
            cd $i
            go mod download
            go mod vendor
            go build -i .
            if [ $? -eq 0 ]; then
              echo Build for odimra service/lib dependencies $i are Successful !!!!
              arr1+=$i;
            else
              echo Build for odimra service/lib dependency $i Failed !!!!
              arr2+=$i;
              flag=0
            fi
            cd ..
          done
          		  
    - name: Test
      run: |
<<<<<<< HEAD
          LIST="plugin-redfish svc-aggregation svc-events svc-fabrics svc-managers svc-task svc-systems svc-api svc-account-session lib-utilities lib-messagebus"
=======
          redis-cli -p 6380 << HERE
          set roles:redfishdefined '{"List":["Administrator", "Operator", "ReadOnly"]}'
          HERE
          echo "-----" 
          echo `redis-cli -p 6380 << HERE
          keys *
          HERE`
          LIST="plugin-redfish svc-aggregation svc-events svc-fabrics svc-managers svc-task svc-systems svc-api svc-account-session svc-update lib-utilities lib-messagebus"
>>>>>>> eace91cf
          echo $LIST
          for i in $LIST; do
            echo "Testing $i"
            cd $i
            GORACE=history_size=7 go test ./... --cover -race
            echo "Test Done"
            if [ $? -eq 0 ]; then
              echo Unit Testing for odimra service/lib dependencies $i is Successful !!!!
              arr1+=$i;
            else
              echo Testing for odimra service/lib dependency $i Failed !!!!
              arr2+=$i;
              flag=0
            fi
            cd ..
          done
            
          
        <|MERGE_RESOLUTION|>--- conflicted
+++ resolved
@@ -84,9 +84,6 @@
           		  
     - name: Test
       run: |
-<<<<<<< HEAD
-          LIST="plugin-redfish svc-aggregation svc-events svc-fabrics svc-managers svc-task svc-systems svc-api svc-account-session lib-utilities lib-messagebus"
-=======
           redis-cli -p 6380 << HERE
           set roles:redfishdefined '{"List":["Administrator", "Operator", "ReadOnly"]}'
           HERE
@@ -95,7 +92,6 @@
           keys *
           HERE`
           LIST="plugin-redfish svc-aggregation svc-events svc-fabrics svc-managers svc-task svc-systems svc-api svc-account-session svc-update lib-utilities lib-messagebus"
->>>>>>> eace91cf
           echo $LIST
           for i in $LIST; do
             echo "Testing $i"

//(C) Copyright [2020] Hewlett Packard Enterprise Development LP
//
//Licensed under the Apache License, Version 2.0 (the "License"); you may
//not use this file except in compliance with the License. You may obtain
//a copy of the License at
//
//    http://www.apache.org/licenses/LICENSE-2.0
//
//Unless required by applicable law or agreed to in writing, software
//distributed under the License is distributed on an "AS IS" BASIS, WITHOUT
//WARRANTIES OR CONDITIONS OF ANY KIND, either express or implied. See the
//License for the specific language governing permissions and limitations
// under the License.

package chassis

import (
	"encoding/json"
	"fmt"
	dmtf "github.com/ODIM-Project/ODIM/lib-dmtf/model"
	"github.com/ODIM-Project/ODIM/lib-rest-client/pmbhandle"
	"github.com/ODIM-Project/ODIM/lib-utilities/common"
	"github.com/ODIM-Project/ODIM/lib-utilities/config"
	"github.com/ODIM-Project/ODIM/svc-systems/smodel"
	"github.com/ODIM-Project/ODIM/svc-systems/sresponse"
	log "github.com/sirupsen/logrus"
	"io/ioutil"
	"net/http"
	"strconv"
	"strings"
	"sync"
)

type fabricFactory struct {
	collection        *sresponse.Collection
	chassisMap        map[string]bool
	wg                *sync.WaitGroup
	mu                *sync.RWMutex
	getFabricManagers func() ([]smodel.Plugin, error)
	contactClient     func(string, string, string, string, interface{}, map[string]string) (*http.Response, error)
}

func getFabricFactory(collection *sresponse.Collection) *fabricFactory {
	chassisMap := make(map[string]bool)
	return &fabricFactory{
		collection:        collection,
		chassisMap:        chassisMap,
		wg:                &sync.WaitGroup{},
		mu:                &sync.RWMutex{},
		getFabricManagers: smodel.GetFabricManagers,
		contactClient:     pmbhandle.ContactPlugin,
	}
}

type pluginContactRequest struct {
	URL             string
	HTTPMethodType  string
	ContactClient   func(string, string, string, string, interface{}, map[string]string) (*http.Response, error)
	PostBody        interface{}
	LoginCredential map[string]string
	Plugin          smodel.Plugin
	Token           string
}

// PluginToken interface to hold the token
type PluginToken struct {
	Tokens map[string]string
	lock   sync.RWMutex
}

// Token variable hold the all the XAuthToken  against the plguin ID
var Token PluginToken

func (c *sourceProviderImpl) findFabricChassis(collection *sresponse.Collection) {
	f := c.getFabricFactory(collection)
	managers, err := f.getFabricManagers()
	if err != nil {
		log.Warn("while trying to collect fabric managers details from DB, got " + err.Error())
		return
	}
	for _, manager := range managers {
		f.wg.Add(1)
		go f.getFabricManagerChassis(manager)
	}
	f.wg.Wait()
}

// getFabricManagerChassis will send a request to the plugin for the chassis collection,
// and add them to the existing chassis collection.
func (f *fabricFactory) getFabricManagerChassis(plugin smodel.Plugin) {
	defer f.wg.Done()
	req, err := f.createChassisRequest(plugin, collectionURL)
	if err != nil {
		log.Warn("while trying to create fabric plugin request for " + plugin.ID + ", got " + err.Error())
		return
	}
	links, err := collectChassisCollection(req)
	if err != nil {
		log.Warn("while trying to create fabric plugin request for " + plugin.ID + ", got " + err.Error())
		return
	}
	for _, link := range links {
		f.mu.Lock()
		if !f.chassisMap[link.Oid] { // uniqueness check for the chassis URI
			f.chassisMap[link.Oid] = true
			f.collection.AddMember(link)
		}
		f.mu.Unlock()
	}

}

<<<<<<< HEAD
func (f *fabricFactory) createChassisRequest(plugin smodel.Plugin, url string) (*pluginContactRequest, error) {
=======
// createChassisRequest creates the parameters ready for the plugin communication
func (f *fabricFactory) createChassisRequest(plugin smodel.Plugin) (*pluginContactRequest, error) {
>>>>>>> d739c448
	var token string
	cred := make(map[string]string)

	if strings.EqualFold(plugin.PreferredAuthType, "XAuthToken") {
		token = f.getPluginToken(plugin)
		if token == "" {
			return nil, fmt.Errorf("unable to create session for plugin " + plugin.ID)
		}
	} else {
		cred["Username"] = plugin.Username
		cred["Password"] = string(plugin.Password)
	}

	for key, value := range config.Data.URLTranslation.SouthBoundURL {
		url = strings.Replace(url, key, value, -1)
	}

	return &pluginContactRequest{
		Token:           token,
		LoginCredential: cred,
		ContactClient:   f.contactClient,
		Plugin:          plugin,
		HTTPMethodType:  http.MethodGet,
		URL:             url,
	}, nil
}

// collectChassisCollection contacts the plugin and collect the chassis response
func collectChassisCollection(pluginRequest *pluginContactRequest) ([]dmtf.Link, error) {
	body, _, statusCode, err := contactPlugin(pluginRequest)
	if err != nil {
		return []dmtf.Link{}, fmt.Errorf("while trying contact plugin " + pluginRequest.Plugin.ID + ", got " + err.Error())
	}
	if !is2xx(statusCode) {
		return []dmtf.Link{}, fmt.Errorf("while trying contact plugin " + pluginRequest.Plugin.ID + ", got " + strconv.Itoa(statusCode))
	}
	return extractChassisCollection(body)
}

func contactPlugin(req *pluginContactRequest) ([]byte, string, int, error) {
	pluginResponse, err := callPlugin(req)
	if err != nil {
		if getPluginStatus(req.Plugin) {
			pluginResponse, err = callPlugin(req)
		}
		if err != nil {
			return nil, "", http.StatusInternalServerError, fmt.Errorf(err.Error())
		}
	}
	defer pluginResponse.Body.Close()
	body, err := ioutil.ReadAll(pluginResponse.Body)
	if err != nil {
		return nil, "", http.StatusInternalServerError, fmt.Errorf(err.Error())
	}
	return body, pluginResponse.Header.Get("X-Auth-Token"), pluginResponse.StatusCode, nil
}

func callPlugin(req *pluginContactRequest) (*http.Response, error) {
	var reqURL = "https://" + req.Plugin.IP + ":" + req.Plugin.Port + req.URL
	if strings.EqualFold(req.Plugin.PreferredAuthType, "BasicAuth") {
		return req.ContactClient(reqURL, req.HTTPMethodType, "", "", req.PostBody, req.LoginCredential)
	}
	return req.ContactClient(reqURL, req.HTTPMethodType, req.Token, "", req.PostBody, nil)
}

// getPluginStatus checks the status of given plugin in configured interval
func getPluginStatus(plugin smodel.Plugin) bool {
	var pluginStatus = common.PluginStatus{
		Method: http.MethodGet,
		RequestBody: common.StatusRequest{
			Comment: "",
		},
		PluginIP:         plugin.IP,
		PluginPort:       plugin.Port,
		ResponseWaitTime: config.Data.PluginStatusPolling.ResponseTimeoutInSecs,
		Count:            config.Data.PluginStatusPolling.MaxRetryAttempt,
		RetryInterval:    config.Data.PluginStatusPolling.RetryIntervalInMins,
		CACertificate:    &config.Data.KeyCertConf.RootCACertificate,
	}
	status, _, _, err := pluginStatus.CheckStatus()
	if err != nil && !status {
		log.Warn("while getting the status for plugin " + plugin.ID + err.Error())
		return status
	}
	log.Info("Status of plugin" + plugin.ID + strconv.FormatBool(status))
	return status
}

// getPluginToken will verify the if any token present to the plugin else it will create token for the new plugin
func (f *fabricFactory) getPluginToken(plugin smodel.Plugin) string {
	authToken := Token.getToken(plugin.ID)
	if authToken == "" {
		return f.createToken(plugin)
	}
	return authToken
}

func (f *fabricFactory) createToken(plugin smodel.Plugin) string {
	var contactRequest pluginContactRequest
	contactRequest.ContactClient = f.contactClient
	contactRequest.Plugin = plugin
	contactRequest.HTTPMethodType = http.MethodPost
	contactRequest.PostBody = map[string]interface{}{
		"Username": plugin.Username,
		"Password": string(plugin.Password),
	}
	contactRequest.URL = "/ODIM/v1/Sessions"
	_, token, _, err := contactPlugin(&contactRequest)
	if err != nil {
		log.Error(err.Error())
	}
	if token != "" {
		Token.storeToken(plugin.ID, token)
	}
	return token
}

func (p *PluginToken) storeToken(plguinID, token string) {
	p.lock.Lock()
	defer p.lock.Unlock()
	p.Tokens[plguinID] = token
}

func (p *PluginToken) getToken(pluginID string) string {
	p.lock.RLock()
	defer p.lock.RUnlock()
	return p.Tokens[pluginID]
}

// extractChassisCollection unmarshals the plugin response and returns the collection members
func extractChassisCollection(body []byte) ([]dmtf.Link, error) {
	var resp sresponse.Collection
	data := string(body)
	//replacing the resposne with north bound translation URL
	for key, value := range config.Data.URLTranslation.NorthBoundURL {
		data = strings.Replace(data, key, value, -1)
	}
	err := json.Unmarshal([]byte(data), &resp)
	if err != nil {
		return resp.Members, fmt.Errorf("while unmarshalling the chassis fabric collection, got: %v", err)
	}

	return resp.Members, nil

}

func is2xx(status int) bool {
	return status/100 == 2
}<|MERGE_RESOLUTION|>--- conflicted
+++ resolved
@@ -110,12 +110,8 @@
 
 }
 
-<<<<<<< HEAD
+// createChassisRequest creates the parameters ready for the plugin communication
 func (f *fabricFactory) createChassisRequest(plugin smodel.Plugin, url string) (*pluginContactRequest, error) {
-=======
-// createChassisRequest creates the parameters ready for the plugin communication
-func (f *fabricFactory) createChassisRequest(plugin smodel.Plugin) (*pluginContactRequest, error) {
->>>>>>> d739c448
 	var token string
 	cred := make(map[string]string)
 

--- conflicted
+++ resolved
@@ -18,10 +18,7 @@
 |/redfish/v1/Systems/\{ComputerSystemId\}/EthernetInterfaces/\{Id\}|GET|`Login` |
 |/redfish/v1/Systems/\{ComputerSystemId\}/Bios|GET|`Login` |
 |/redfish/v1/Systems/\{ComputerSystemId\}/SecureBoot|GET|`Login` |
-<<<<<<< HEAD
 |/redfish/v1/Systems/{ComputerSystemId}/PCIeDevices/{PCIeDeviceId}|`GET`|`Login` |
-=======
->>>>>>> b4d195c9
 |/redfish/v1/Systems/\{ComputerSystemId\}/Storage|GET|`Login` |
 |/redfish/v1/Systems/\{ComputerSystemId\}/Storage/\{storageSubsystemId\}|GET|`Login` |
 |/redfish/v1/Systems/\{ComputerSystemId\}/Storage/\{storageSubsystemId\}/Drives/\{driveId\}|GET|`Login` |
@@ -40,10 +37,8 @@
 |/redfish/v1/Chassis/\{chassisId\}|GET|`Login` |
 |/redfish/v1/Chassis/\{chassisId\}/Thermal|GET|`Login` |
 |/redfish/v1/Chassis/\{chassisId\}/NetworkAdapters|GET|`Login` |
-<<<<<<< HEAD
 |/redfish/v1/Chassis/{ChassisId}/NetworkAdapters/{networkadapterId}|GET|`Login`|
-=======
->>>>>>> b4d195c9
+
 
 
 
@@ -766,7 +761,7 @@
 
 
 
-<<<<<<< HEAD
+
 ##  PCIe device
 
 |||
@@ -828,15 +823,7 @@
 }
 
 ```
-=======
-
-
-
-
-
->>>>>>> b4d195c9
-
-##  Storage
+
 
 
 
@@ -885,14 +872,11 @@
 curl -i GET \
          -H "X-Auth-Token:{X-Auth-Token}" \
               'https://{odimra_host}:{port}/redfish/v1/Systems/{ComputerSystemId}/Storage/{storageSubsystemId}'
-<<<<<<< HEAD
-
-
-```
-
-> Sample response body 
-=======
->>>>>>> b4d195c9
+
+```
+
+>**Sample response body**
+
 
 ```
 {
@@ -943,9 +927,6 @@
 
 
 
-<<<<<<< HEAD
-##  Storage drive
-=======
 
 ## Drives
 
@@ -953,7 +934,7 @@
 
 
 ###  Single drive
->>>>>>> b4d195c9
+
 
 |||
 |---------|-------|
@@ -980,18 +961,12 @@
 
 ## Volumes
 
-<<<<<<< HEAD
+The volume schema represents a volume, virtual disk, LUN, or other logical storage entity for any system.
 
 
 ### Collection of volumes
 
-=======
-The volume schema represents a volume, virtual disk, LUN, or other logical storage entity for any system.
-
-
-### A collection of volumes
-
->>>>>>> b4d195c9
+
 | | |
 |----------|-----------|
 |<strong>Method</strong> |`GET` |
@@ -1098,11 +1073,7 @@
 |----------|-----------|
 |<strong>Method</strong> | `POST` |
 |<strong>URI</strong>  |`/redfish/v1/Systems/{ComputerSystemId}/Storage/{storageSubsystemId}/Volumes` |
-<<<<<<< HEAD
 |<strong>Description</strong>  | This operation creates a volume in a specific storage subsystem.<br>**IMPORTANT**<br><ul><li>Ensure that the system is powered off before creating a volume.</li><li>Power on the system once the operation is successful. The volume will be available in the system only after a successful reset.</li><li>You cannot create another volume when the system reset is in progress.</li></ul><br> To know how to power off, power on, or restart a system, see [Resetting a computer system](#resetting-a-computer-system).|
-=======
-|<strong>Description</strong>  | This operation creates a volume in a specific storage subsystem.<br>**IMPORTANT**<br><ul><li>Ensure that the system is powered off before creating a volume.</li><li>Power on the system once the operation is successful. The volume will be available in the system only after a successful reset.</li></ul><br> To know how to power off, power on, or restart a system, see [Resetting a computer system](#resetting-a-computer-system).|
->>>>>>> b4d195c9
 |<strong>Response code</strong>   |On success, `200 Ok` |
 |<strong>Authentication</strong>|Yes|
 
@@ -1178,10 +1149,7 @@
 
 
 
-<<<<<<< HEAD
-
-=======
->>>>>>> b4d195c9
+
 ### Deleting a volume
 
 
@@ -1189,11 +1157,7 @@
 |----------|-----------|
 |<strong>Method</strong>  | `DELETE` |
 |<strong>URI</strong>   |`/redfish/v1/Systems/{ComputerSystemId}/Storage/{storageSubsystemId}/Volumes/{volumeId}` |
-<<<<<<< HEAD
 |<strong>Description</strong>  | This operation removes a volume in a specific storage subsystem.<br>NOTE:<ul><li>Reset the computer system once the operation is successful. The changes will be reflected in the system only after a successful reset.</li><li>You cannot delete an existing volume when the system reset is in progress.</li></ul> To know how to reset, see [Resetting a computer system](#resetting-a-computer-system). |
-=======
-|<strong>Description</strong>  | This operation removes a volume in a specific storage subsystem.<br> |
->>>>>>> b4d195c9
 |<strong>Response code</strong>|On success, `204 No Content` |
 |<strong>Authentication</strong>  |Yes|
 
@@ -1515,7 +1479,7 @@
 
 
 
-<<<<<<< HEAD
+
 
 
 
@@ -1534,14 +1498,13 @@
 
 
 >**curl command**
-=======
-
-
->>>>>>> b4d195c9
-
-
-
-##  Thermal metrics
+```
+curl -i GET \
+   -H "X-Auth-Token:{X-Auth-Token}" \
+ 'https://{odimra_host}:{port}/redfish/v1/Chassis/{ChassisId}/Thermal'
+
+
+```
 
 
 
@@ -1559,27 +1522,21 @@
 
 
 >**curl command**
-<<<<<<< HEAD
-
-=======
->>>>>>> b4d195c9
-
 ```
 curl -i GET \
    -H "X-Auth-Token:{X-Auth-Token}" \
- 'https://{odimra_host}:{port}/redfish/v1/Chassis/{ChassisId}/Thermal'
-
-
-```
-
-
-<<<<<<< HEAD
+ 'https://{odimra_host}:{port}/redfish/v1/Chassis/{ChassisId}/NetworkAdapters'
+
+
+```
+
+
+
+
+
 ## Single network adapter
-=======
-
-
-##  Network adapters
->>>>>>> b4d195c9
+
+
 
 |||
 |---------|-------|
@@ -1593,16 +1550,10 @@
 
 >**curl command**
 
-<<<<<<< HEAD
->**curl command**
-
-=======
->>>>>>> b4d195c9
 
 ```
 curl -i GET \
    -H "X-Auth-Token:{X-Auth-Token}" \
-<<<<<<< HEAD
  'https://{odimra_host}:{port}/redfish/v1/Chassis/{ChassisId}/NetworkAdapters/{NetworkAdapterId}'
 
 
@@ -1738,10 +1689,6 @@
       }
    }
 }
-=======
- 'https://{odimra_host}:{port}/redfish/v1/Chassis/{ChassisId}/NetworkAdapters'
->>>>>>> b4d195c9
-
 
 ```
 
@@ -2066,13 +2013,7 @@
 `https://{odimra_host}:{port}/redfish/v1/Systems/1/Bios/Settings`. 
 
 
-<<<<<<< HEAD
-
-
-=======
-
-
->>>>>>> b4d195c9
+
 >**Sample response body**
 
 ```
@@ -2107,17 +2048,6 @@
 |**Response code** |`200 OK` |
 |**Authentication** |Yes|
 
->**curl command**
-
-
-|||
-|---------|-------|
-|**Method** |`PATCH` |
-|**URI** |`/redfish/v1/Systems/{ComputerSystemId}` |
-|**Description** |This action changes the boot order settings of a specific system.|
-|**Returns** |Message Id of the actual message in the JSON response body. To get the complete message, look up the specified registry file \(registry file name can be obtained by concatenating `RegistryPrefix` and version number present in the Message Id\). See [Message Registries](#message-registries). For example,`MessageId` in the sample response body is `Base.1.0.Success`. The registry to look up is `Base.1.0`.<br> |
-|**Response code** |`200 OK` |
-|**Authentication** |Yes|
 
 >**curl command**
 
@@ -2136,15 +2066,7 @@
 
 ```
 
-<<<<<<< HEAD
-
-
-
-=======
-
-
-
->>>>>>> b4d195c9
+
 >**Sample request body**
 
 ```

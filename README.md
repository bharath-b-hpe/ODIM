--- conflicted
+++ resolved
@@ -139,18 +139,12 @@
 	|`odimra`|1234 |
 	|`plugin`|1235 |
 	
-<<<<<<< HEAD
+
      `odimra` is created on both the VM and the container for the resource aggregator.
 	
 	 `plugin` is created  on both the VM and the container for the GRF plugin.
 	
 	  Ensure that these user ids and group ids are not present on the VM prior to deployment.
-=======
-    `odimra` is created on both the VM and the container for the resource aggregator.
-	`plugin` is created  on both the VM and the container for the GRF plugin.
-	
-	 Ensure that these user ids and group ids are not present on the VM prior to deployment.
->>>>>>> f4ae2b0d
 
 
 **WARNING:** Do not run the commands provided in this section as root user unless mentioned.

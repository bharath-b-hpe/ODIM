--- conflicted
+++ resolved
@@ -532,23 +532,10 @@
 		OdataType:    "#TaskCollection.TaskCollection",
 	}
 	constructCommonResponseHeader(rsp)
-<<<<<<< HEAD
 	privileges := []string{common.PrivilegeLogin}
-	authStatusCode, authStatusMessage := ts.AuthenticationRPC(req.SessionToken, privileges)
-	if authStatusCode != http.StatusOK {
-		rsp.StatusCode = authStatusCode
-		rsp.StatusMessage = authStatusMessage
-		if authStatusCode == http.StatusServiceUnavailable {
-			rsp.Body = generateResponse(common.GeneralError(authStatusCode, authStatusMessage, authErrorMessage, []interface{}{config.Data.DBConf.InMemoryHost + ":" + config.Data.DBConf.InMemoryPort}, nil).Body)
-		} else {
-			rsp.Body = generateResponse(common.GeneralError(authStatusCode, authStatusMessage, authErrorMessage, nil, nil).Body)
-		}
-=======
-	privileges := []string{common.PrivilegeConfigureUsers}
 	authResp := ts.AuthenticationRPC(req.SessionToken, privileges)
 	if authResp.StatusCode != http.StatusOK {
 		fillProtoResponse(rsp, authResp)
->>>>>>> c0dfd98f
 		log.Printf(authErrorMessage)
 		return nil
 	}
